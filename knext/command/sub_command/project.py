--- conflicted
+++ resolved
@@ -178,16 +178,12 @@
 
     if host_addr:
         client = ProjectClient(host_addr=host_addr)
-<<<<<<< HEAD
         project = client.create(name=name, 
                                 namespace=namespace, 
                                 config=config, 
                                 visibility=visibility, 
                                 tag=tag,
                                 userNo=env.project_config.get("userNo", "openspg"))
-=======
-        project = client.create(name=name, namespace=namespace, config=config)
->>>>>>> 6b10e0b1
 
         if project and project.id:
             project_id = project.id
@@ -235,16 +231,12 @@
     if not project_wanted:
         if host_addr:
             client = ProjectClient(host_addr=host_addr)
-<<<<<<< HEAD
             project = client.create(name=env.name, 
                                     namespace=env.namespace, 
                                     config=env._config, 
                                     visibility=env.project_config.get("visibility", "PRIVATE"), 
                                     tag=env.project_config.get("tag", "LOCAL"), 
                                     userNo=env.project_config.get("userNo", "openspg"))
-=======
-            project = client.create(name=env.name, namespace=env.namespace, config=env._config)
->>>>>>> 6b10e0b1
             project_id = project.id
     else:
         project_id = project_wanted.id
