# -*- coding: utf-8 -*-
# Copyright 2023 OpenSPG Authors
#
# Licensed under the Apache License, Version 2.0 (the "License"); you may not use this file except
# in compliance with the License. You may obtain a copy of the License at
#
# http://www.apache.org/licenses/LICENSE-2.0
#
# Unless required by applicable law or agreed to in writing, software distributed under the License
# is distributed on an "AS IS" BASIS, WITHOUT WARRANTIES OR CONDITIONS OF ANY KIND, either express
# or implied.
import kag_ant
from collections import OrderedDict
import re
import json
import os
import sys
from configparser import ConfigParser
from pathlib import Path
from ruamel.yaml import YAML
from typing import Optional

import click

from knext.common.utils import copytree, copyfile
from knext.project.client import ProjectClient

from knext.common.env import env, DEFAULT_HOST_ADDR

from kag.common.llm.llm_config_checker import LLMConfigChecker
from kag.common.vectorize_model.vectorize_model_config_checker import VectorizeModelConfigChecker   
from shutil import copy2

yaml = YAML()


def _render_template(namespace: str, tmpl: str, **kwargs):
    config_path = kwargs.get("config_path", None)
    project_dir = Path(namespace)
    if not project_dir.exists():
        project_dir.mkdir()

    import kag.templates.project

    src = Path(kag.templates.project.__path__[0])
    copytree(
        src,
        project_dir.resolve(),
        namespace=namespace,
        root=namespace,
        tmpl=tmpl,
        **kwargs,
    )

    import kag.templates.schema

    src = Path(kag.templates.schema.__path__[0]) / f"{{{{{tmpl}}}}}.schema.tmpl"
    if not src.exists():
        click.secho(
            f"ERROR: No such schema template: {tmpl}.schema.tmpl",
            fg="bright_red",
        )
    dst = project_dir.resolve() / "schema" / f"{{{{{tmpl}}}}}.schema.tmpl"
    copyfile(src, dst, namespace=namespace, **{tmpl: namespace})

    tmpls = [tmpl, "default"] if tmpl != "default" else [tmpl]
    # find all .cfg files in project dir
    config = yaml.load(Path(config_path).read_text() or "{}")
    project_id = kwargs.get("id", None)
    config["project"]["id"] = project_id
    config_file_path = project_dir.resolve() / "kag_config.yaml"
    with open(config_file_path, "w") as config_file:
        yaml.dump(config, config_file)
    return project_dir


def _recover_project(prj_path: str):
    """
    Recover project by a project dir path.
    """
    if not Path(prj_path).exists():
        click.secho(f"ERROR: No such directory: {prj_path}", fg="bright_red")
        sys.exit()

    project_name = env.project_config.get("namespace", None)
    namespace = env.project_config.get("namespace", None)
    desc = env.project_config.get("description", None)
    if not namespace:
        click.secho(
            f"ERROR: No project namespace found in {env.config_path}.",
            fg="bright_red",
        )
        sys.exit()

    client = ProjectClient()
    project = client.get(namespace=namespace) or client.create(
        name=project_name, desc=desc, namespace=namespace
    )

    env.config["project"]["id"] = project.id
    env.dump()

    click.secho(
        f"Project [{project_name}] with namespace [{namespace}] was successfully recovered from [{prj_path}].",
        fg="bright_green",
    )


@click.option("--config_path", help="Path of config.", required=True)
@click.option(
    "--tmpl",
    help="Template of project, use default if not specified.",
    default="default",
    type=click.Choice(["default", "medical"], case_sensitive=False),
)
@click.option(
    "--delete_cfg",
    help="whether delete your defined .cfg file.",
    default=True,
    hidden=True,
)
def create_project(
    config_path: str, tmpl: Optional[str] = None, delete_cfg: bool = False
):
    """
    Create new project with a demo case.
    """

    config = yaml.load(Path(config_path).read_text() or "{}")
    project_config = config.get("project", {})
    namespace = project_config.get("namespace", None)
    name = project_config.get("namespace", None)
    host_addr = project_config.get("host_addr", None)

    if not namespace:
        click.secho("ERROR: namespace is required.")
        sys.exit()

    if not re.match(r"^[A-Z][A-Za-z0-9]{0,15}$", namespace):
        raise click.BadParameter(
            f"Invalid namespace: {namespace}."
            f" Must start with an uppercase letter, only contain letters and numbers, and have a maximum length of 16."
        )

    if not tmpl:
        tmpl = "default"

    project_id = None
    if host_addr:
        client = ProjectClient(host_addr=host_addr)
        project = client.create(name=name, namespace=namespace)

        if project and project.id:
            project_id = project.id
    else:
        click.secho("ERROR: host_addr is required.", fg="bright_red")
        sys.exit()

    project_dir = _render_template(
        namespace=namespace,
        tmpl=tmpl,
        id=project_id,
        with_server=(host_addr is not None),
        host_addr=host_addr,
        name=name,
        config_path=config_path,
        delete_cfg=delete_cfg,
    )

    config = yaml.load((Path(project_dir) / "kag_config.yaml").read_text() or "{}")
    client.update(id=project_id, config=json.dumps(config))

    if delete_cfg:
        os.remove(env.config_path)

    click.secho(
        f"Project with namespace [{namespace}] was successfully created in {project_dir.resolve()} \n"
        + "You can checkout your project with: \n"
        + f"  cd {project_dir}",
        fg="bright_green",
    )


@click.option("--host_addr", help="Address of spg server.", default=None)
@click.option("--proj_path", help="Path of project.", default=None)
def restore_project(host_addr, proj_path):
    if host_addr is None:
        host_addr = env.host_addr
    if proj_path is None:
        proj_path = env.project_path
    proj_client = ProjectClient(host_addr=host_addr)

    project_wanted = proj_client.get_by_namespace(namespace=env.namespace)
    if not project_wanted:
        if host_addr:
            client = ProjectClient(host_addr=host_addr)
            project = client.create(name=env.name, namespace=env.namespace)
            project_id = project.id
    else:
        project_id = project_wanted.id
    # write project id and host addr to kag_config.cfg

    env.config["project"]["id"] = project_id
    env.config["project"]["host_addr"] = host_addr
    env.dump()
    if proj_path:
        _recover_project(proj_path)
        update_project(proj_path)


@click.option("--proj_path", help="Path of config.", default=None)
def update_project(proj_path):
    if not proj_path:
        proj_path = env.project_path
    client = ProjectClient(host_addr=env.host_addr)

    llm_config_checker = LLMConfigChecker()
    vectorize_model_config_checker = VectorizeModelConfigChecker()
    llm_config = env.config.get("chat_llm", {})
<<<<<<< HEAD
    vectorize_model_config = env.config.get("vectorize_model", {})
=======
    vectorize_model_config = env.config.get("vectorizer", {})
>>>>>>> cc73a02f
    try:
        llm_config_checker.check(json.dumps(llm_config))
        dim = vectorize_model_config_checker.check(json.dumps(vectorize_model_config))
        env.config["vectorizer"]["vector_dimensions"] = dim
    except Exception as e:
        click.secho(f"Error: {e}", fg="bright_red")
        sys.exit()

    client.update(id=env.id, config=json.dumps(env.config))
    click.secho(
        f"Project [{env.name}] with namespace [{env.namespace}] was successfully updated from [{proj_path}].",
        fg="bright_green",
    )


def list_project():
    client = ProjectClient(
        host_addr=env.host_addr
        or os.getenv("KAG_PROJECT_HOST_ADDR")
        or DEFAULT_HOST_ADDR
    )
    projects = client.get_all()

    headers = ["Project Name", "Project ID"]

    click.echo(click.style(f"{' | '.join(headers)}", fg="bright_green", bold=True))
    click.echo(
        click.style(
            f"{'-' * (len(headers[0]) + len(headers[1]) + 3)}", fg="bright_green"
        )
    )

    for project_name, project_id in projects.items():
        click.echo(
            click.style(f"{project_name:<20} | {project_id:<10}", fg="bright_green")
        )<|MERGE_RESOLUTION|>--- conflicted
+++ resolved
@@ -217,11 +217,7 @@
     llm_config_checker = LLMConfigChecker()
     vectorize_model_config_checker = VectorizeModelConfigChecker()
     llm_config = env.config.get("chat_llm", {})
-<<<<<<< HEAD
-    vectorize_model_config = env.config.get("vectorize_model", {})
-=======
     vectorize_model_config = env.config.get("vectorizer", {})
->>>>>>> cc73a02f
     try:
         llm_config_checker.check(json.dumps(llm_config))
         dim = vectorize_model_config_checker.check(json.dumps(vectorize_model_config))
