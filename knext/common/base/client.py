# -*- coding: utf-8 -*-
# Copyright 2023 OpenSPG Authors
#
# Licensed under the Apache License, Version 2.0 (the "License"); you may not use this file except
# in compliance with the License. You may obtain a copy of the License at
#
# http://www.apache.org/licenses/LICENSE-2.0
#
# Unless required by applicable law or agreed to in writing, software distributed under the License
# is distributed on an "AS IS" BASIS, WITHOUT WARRANTIES OR CONDITIONS OF ANY KIND, either express
# or implied.
import os
from abc import ABC

from knext.common import rest


class Client(ABC):
    """
    Base client class.

    This abstract base class is used to derive specific client classes.
    It defines a REST client instance for sending API requests.

    Attributes:
        _rest_client (rest.BaseApi): REST client instance for sending API requests.
    """

    _rest_client: rest.BaseApi

    def __init__(self, host_addr: str = None, project_id: str = None):
        """
        Initialization method to set the connection address and project ID.

        This method checks the provided `host_addr` and `project_id` parameters.
        If these parameters are not provided, it retrieves the values from environment variables.

        Parameters:
            host_addr (str): The address of the component server. If not provided, the value from the environment variable `KAG_PROJECT_HOST_ADDR` is used.
            project_id (int): The ID of the user's project. If not provided, the value from the environment variable `KAG_PROJECT_ID` is used.
        """
<<<<<<< HEAD

        self._host_addr = host_addr or env.host_addr
        self._project_id = project_id or env.id
=======
        self._host_addr = host_addr
        self._project_id = project_id
>>>>>>> 35b1135d

    @staticmethod
    def serialize(obj):
        """
        Serialize an object for transmission.

        This method uses an instance of rest.ApiClient to sanitize the object,
        making it suitable for serialization into JSON or another format for network transmission.
        Serialization is the process of converting an object into a form that can be transmitted and stored.

        Parameters:
        obj (any): The object to be serialized.

        Returns:
        any: The sanitized object, suitable for serialization and transmission.
        """
        return rest.ApiClient().sanitize_for_serialization(obj)<|MERGE_RESOLUTION|>--- conflicted
+++ resolved
@@ -13,6 +13,7 @@
 from abc import ABC
 
 from knext.common import rest
+from knext.common.env import env
 
 
 class Client(ABC):
@@ -39,14 +40,8 @@
             host_addr (str): The address of the component server. If not provided, the value from the environment variable `KAG_PROJECT_HOST_ADDR` is used.
             project_id (int): The ID of the user's project. If not provided, the value from the environment variable `KAG_PROJECT_ID` is used.
         """
-<<<<<<< HEAD
-
         self._host_addr = host_addr or env.host_addr
         self._project_id = project_id or env.id
-=======
-        self._host_addr = host_addr
-        self._project_id = project_id
->>>>>>> 35b1135d
 
     @staticmethod
     def serialize(obj):
