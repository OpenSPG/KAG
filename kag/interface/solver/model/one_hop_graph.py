--- conflicted
+++ resolved
@@ -1,4 +1,3 @@
-<<<<<<< HEAD
 # -*- coding: utf-8 -*-
 # flake8: noqa
 # Copyright 2023 OpenSPG Authors
@@ -13,8 +12,6 @@
 # or implied.
 
 
-from kag.interface.common.model.retriever_data import *
-=======
 import json
 import logging
 import re
@@ -1092,5 +1089,4 @@
     prop_entity.type = "Text"
     prop_entity.type_zh = "文本"
 
-    return parse_entity_relation(one_graph, std_p, prop_entity)
->>>>>>> 10a2af3f
+    return parse_entity_relation(one_graph, std_p, prop_entity)