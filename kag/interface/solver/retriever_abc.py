# -*- coding: utf-8 -*-
# Copyright 2023 OpenSPG Authors
#
# Licensed under the Apache License, Version 2.0 (the "License"); you may not use this file except
# in compliance with the License. You may obtain a copy of the License at
#
# http://www.apache.org/licenses/LICENSE-2.0
#
# Unless required by applicable law or agreed to in writing, software distributed under the License
# is distributed on an "AS IS" BASIS, WITHOUT WARRANTIES OR CONDITIONS OF ANY KIND, either express
# or implied.

import asyncio
from typing import List, Optional

from kag.common.conf import KAGConfigAccessor, KAGConstants, KAGConfigMgr
from kag.interface.common.model.retriever_data import KgGraph, ChunkData, DocData
from kag.interface.common.tools import ToolABC
from kag.interface.solver.planner_abc import Task


class RetrieverOutput:
    """Container class for storing retrieval outputs from different data sources.

    Attributes:
        graphs (List[KgGraph]): List of retrieved knowledge graph elements.
        chunks (List[ChunkData]): List of retrieved text/document chunks.
        docs (List[DocData]): List of retrieved complete documents.
        retriever_method (str): Name of the retrieval method that generated this output.
        summary (str): A concise summary of the retrieved content across all data sources.
    """

    def __init__(
        self,
        graphs: Optional[List[KgGraph]] = None,
        chunks: Optional[List[ChunkData]] = None,
        docs: Optional[List[DocData]] = None,
        retriever_method: str = "",
        summary: str = "",
<<<<<<< HEAD
        err_msg: str = "",
=======
>>>>>>> 140692a2
    ):
        """Initializes retrieval output container with optional data components.

        Args:
            graphs: Optional list of knowledge graph elements. Defaults to empty list.
            chunks: Optional list of text/document chunks. Defaults to empty list.
            docs: Optional list of complete documents. Defaults to empty list.
            retriever_method:  Name of the retrieval method used to generate this output.
            summary: Optional summary string describing the overall retrieval results.
                     If provided, should encapsulate key insights from all result types.
        """
        self.graphs = graphs if graphs else []
        self.chunks = chunks if chunks else []
        self.docs = docs if docs else []
        self.retriever_method = retriever_method
        self.summary = summary
        self.err_msg = err_msg

    def __str__(self):
        """Generates human-readable string representation of retrieval results.

        Returns:
            str: Formatted string showing graphs, chunks and docs in separate sections,
                 with each element represented by its dictionary form.
        """
        graphs = "\n".join([str(x.to_dict()) for x in self.graphs])
        chunks = "\n".join([str(x.to_dict()) for x in self.chunks])
        docs = "\n".join([str(x.to_dict()) for x in self.docs])
        return "\n".join(
            [
                f"Retrieved Graphs:\n{graphs}",
                f"Retrieved Chunks:\n{chunks}",
                f"Retrieved Docs:\n{docs}",
                f"Retriever Method: {self.retriever_method}",
                f"Summary:\n{self.summary}",
            ]
        )

    def to_dict(self):
        """Converts retrieval results to structured dictionary format.

        Returns:
            Dictionary containing three keys:
            - 'graphs': List of dictionaries from KgGraph objects
            - 'chunks': List of dictionaries from ChunkData objects
            - 'docs': List of dictionaries from DocData objects
        """
        return {
            "graphs": [x.to_dict() for x in self.graphs],
            "chunks": [x.to_dict() for x in self.chunks],
            "docs": [x.to_dict() for x in self.docs],
        }


class RetrieverABC(ToolABC):
    """Abstract base class for retrieval tools that process tasks and return structured results.

    Attributes:
        top_k (int): Maximum number of items to retrieve. Defaults to 10.
    """

    def __init__(self, top_k: int = 10, **kwargs):
        """Initializes the retriever with configuration parameters.

        Args:
            top_k: Maximum number of retrieval results to return. Defaults to 10.
            **kwargs: Additional keyword arguments for base class initialization.
        """
        self.top_k = top_k
        super().__init__(**kwargs)
        self.kb_config: KAGConfigMgr = KAGConfigAccessor.get_config(kwargs.get(KAGConstants.KAG_QA_TASK_CONFIG_KEY, None))
        self.kb_project_config = self.kb_config.global_config
    @property
    def input_types(self):
        return str

    @property
    def output_types(self):
        return RetrieverOutput

    @property
    def input_indices(self) -> List[str]:
        """Gets the list of required input identifiers.

        Returns:
            List[str]: Empty list indicating no specific input indices required.
        """
        return []

    def invoke(self, task: Task, **kwargs) -> RetrieverOutput:
        """Synchronously processes a task to retrieve relevant information.

        Args:
            task: Task object containing query/logical form for retrieval.
            **kwargs: Additional execution parameters.

        Returns:
            RetrieverOutput: Container with retrieved results.

        Raises:
            NotImplementedError: If subclass does not implement this method.
        """
        raise NotImplementedError("invoke not implemented yet.")

    async def ainvoke(self, task: Task, **kwargs) -> RetrieverOutput:
        """Asynchronously processes a task using synchronous implementation by default.

        Args:
            task: Task object containing query/logical form for retrieval.
            **kwargs: Additional execution parameters.

        Returns:
            RetrieverOutput: Container with retrieved results.

        Note:
            Default implementation wraps synchronous invoke() in a thread. Subclasses
            should override for proper asynchronous operation.
        """
        return await asyncio.to_thread(lambda: self.invoke(task, **kwargs))


class RetrieverOutputMerger(ToolABC):
    """Abstract base class for merging results from multiple retrieval outputs.

    Provides framework for implementing different merging strategies to combine
    results from various retrievers into a unified output.
    """

    def __init__(self, **kwargs):
        """Initializes the merger with base tool configuration.

        Args:
            **kwargs: Additional keyword arguments to pass to parent class initializer.
        """
        super().__init__(**kwargs)

    def invoke(
        self, task: Task, retrieve_outputs: List[RetrieverOutput], **kwargs
    ) -> RetrieverOutput:
        """Synchronously merges multiple retrieval results.

        Args:
            task: Contextual task object containing execution metadata
            retrieve_outputs: List of RetrieverOutput objects to merge
            **kwargs: Additional implementation-specific parameters

        Returns:
            RetrieverOutput: Consolidated retrieval results

        Raises:
            NotImplementedError: Must be implemented by concrete subclasses
        """
        raise NotImplementedError("invoke not implemented yet.")

    async def ainvoke(
        self, task: Task, retrieve_outputs: List[RetrieverOutput], **kwargs
    ) -> RetrieverOutput:
        """Asynchronously merges multiple retrieval results.

        Args:
            task: Contextual task object containing execution metadata
            retrieve_outputs: List of RetrieverOutput objects to merge
            **kwargs: Additional implementation-specific parameters

        Returns:
            RetrieverOutput: Consolidated retrieval results

        Note:
            Default implementation delegates to synchronous invoke() in a thread.
            Subclasses should override for proper asynchronous merging.
        """
        return await asyncio.to_thread(
            lambda: self.invoke(task, retrieve_outputs, **kwargs)
        )<|MERGE_RESOLUTION|>--- conflicted
+++ resolved
@@ -37,10 +37,7 @@
         docs: Optional[List[DocData]] = None,
         retriever_method: str = "",
         summary: str = "",
-<<<<<<< HEAD
         err_msg: str = "",
-=======
->>>>>>> 140692a2
     ):
         """Initializes retrieval output container with optional data components.
 
