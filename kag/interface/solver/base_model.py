import itertools
import json
import re
from typing import List, Optional


class Identifier:
    def __init__(self, alias_name):
        self.alias_name = alias_name

    def __repr__(self):
        return self.alias_name

    def __str__(self):
        return self.alias_name

    def __eq__(self, other):
        if isinstance(other, Identifier):
            return self.alias_name == other.alias_name
        if isinstance(other, str):
            return self.alias_name == other
        return False

    def __hash__(self):
        return hash(self.alias_name)


class TypeInfo:
    def __init__(self, std_entity_type=None, un_std_entity_type=None):
        self.std_entity_type = std_entity_type
        self.un_std_entity_type = un_std_entity_type

    def __repr__(self):
        return f"en:{self.std_entity_type} zh:{self.un_std_entity_type}"


def parse_entity(raw_entity):
    if raw_entity is None:
        return []
    entity_parts = re.findall(r"(?:`(.+?)`|([^|]+))", raw_entity)
    return [
        part.replace("``", "|") if part else escaping_part
        for escaping_part, part in entity_parts
    ]


class SPOBase:
    def __init__(self):
        self.alias_name: Identifier = None
        self.type_set: List[TypeInfo] = []
        self.is_attribute = False
        self.value_list = []

    def __repr__(self):
        return f"{self.alias_name}:{self.get_un_std_entity_first_type_or_std()}"

    def get_value_list_str(self):
        return [f"{self.alias_name}.{v[0]} {v[2]} {v[1]}" for v in self.value_list]

    def get_mention_name(self):
        return ""

    def get_type_with_gql_format(self):
        entity_types = self.get_entity_type_set()
        entity_zh_types = self.get_un_std_entity_type_set()
        if len(entity_types) == 0 and len(entity_zh_types) == 0:
            return None
        if None in entity_types and None in entity_zh_types:
            raise RuntimeError(
                f"None type in entity type en {entity_types} zh {entity_zh_types}"
            )
        if len(entity_types) > 0:
            return "|".join(entity_types)
        if len(entity_zh_types) > 0:
            return "|".join(entity_zh_types)

    def get_entity_first_std_type(self):
        type_list = list(self.get_entity_type_set())
        if len(type_list) == 0:
            return "Entity"
        return type_list[0]

    def get_un_std_entity_first_type_or_std(self):
        std_type = list(self.get_entity_type_set())
        un_std_type = list(self.get_un_std_entity_type_set())
        if len(un_std_type) > 0:
            return un_std_type[0]
        elif len(std_type) > 0:
            return std_type[0]
        else:
            return "Entity"

    def get_entity_type_or_un_std_list(self):
        ret = []
        for entity_type_info in self.type_set:
            if entity_type_info.std_entity_type is not None:
                ret.append(entity_type_info.std_entity_type)
            elif entity_type_info.un_std_entity_type is not None:
                ret.append(entity_type_info.un_std_entity_type)
        return ret

    def get_entity_first_type_or_un_std(self):
        std_type = list(self.get_entity_type_set())
        unstd_type = list(self.get_un_std_entity_type_set())
        if len(std_type) > 0:
            return std_type[0]
        elif len(unstd_type) > 0:
            return unstd_type[0]
        else:
            return "Entity"

    def get_entity_type_set(self):
        entity_types = []
        for entity_type_info in self.type_set:
            if entity_type_info.std_entity_type is not None:
                entity_types.append(entity_type_info.std_entity_type)
        return set(entity_types)

    def get_un_std_entity_type_set(self):
        entity_types = []
        for entity_type_info in self.type_set:
            if entity_type_info.un_std_entity_type is not None:
                entity_types.append(entity_type_info.un_std_entity_type)
        entity_types = set(entity_types)
        if len(entity_types) == 0:
            return ["Entity"]
        return entity_types


class SPORelation(SPOBase):
    def __init__(self, alias_name=None, rel_type=None, rel_type_zh=None):
        super().__init__()
        if rel_type is not None or rel_type_zh is not None:
            type_info = TypeInfo()
            type_info.std_entity_type = rel_type
            type_info.un_std_entity_type = rel_type_zh
            self.type_set.append(type_info)
        self.alias_name: Identifier = None
        if alias_name is not None:
            self.alias_name = Identifier(alias_name)

        self.s: SPOBase = None
        self.o: SPOEntity = None

    def __str__(self):
        show = [f"{self.alias_name}:{self.get_un_std_entity_first_type_or_std()}"]
        show = show + self.get_value_list_str()
        return ",".join(show)

    @staticmethod
    def parse_logic_form(input_str):
        """
        Parses the logic form from the given input string and constructs a relation object.

        Parameters:
            input_str (str): The input string containing alias and entity types separated by ':'.

        Returns:
            SPORelation: A relation object with alias name and associated type set.
        """

        rel_type_set = []

        # Split the input string into alias and entity_type_set parts
        split_input = input_str.split(":", 1)
        alias = split_input[0]
        # If entity_type_set exists, process it further
        if len(split_input) > 1:
            entity_type_part = split_input[1]

            entity_types = parse_entity(entity_type_part)
            for entity_type in entity_types:
                entity_type_obj = TypeInfo()
                entity_type_obj.un_std_entity_type = entity_type
                rel_type_set.append(entity_type_obj)

        rel = SPORelation()
        rel.alias_name = Identifier(alias)
        rel.type_set = rel_type_set
        return rel


class SPOEntity(SPOBase):
    def __init__(
            self,
            entity_id=None,
            std_entity_type=None,
            un_std_entity_type=None,
            entity_name=None,
            alias_name=None,
            is_attribute=False,
    ):
        super().__init__()
        self.is_attribute = is_attribute
        self.id_set = []
        self.entity_name = entity_name
        self.alias_name: Identifier = None
        if alias_name is not None:
            self.alias_name = Identifier(alias_name)
        if entity_id is not None:
            self.id_set.append(entity_id)
        if std_entity_type is not None or un_std_entity_type is not None:
            type_info = TypeInfo()
            type_info.std_entity_type = std_entity_type
            type_info.un_std_entity_type = un_std_entity_type
            self.type_set.append(type_info)

    def __str__(self):
        show = [
            f"{self.alias_name}:{self.get_un_std_entity_first_type_or_std()}{'' if self.entity_name is None else '[' + self.entity_name + ']'} "
        ]
        show = show + self.get_value_list_str()
        return ",".join(show)

    def get_mention_name(self):
        return self.entity_name

    def generate_id_key(self):
        if len(self.id_set) == 0:
            return None
        id_str_set = ['"' + id_str + '"' for id_str in self.id_set]
        return ",".join(id_str_set)

    def generate_start_infos(self, prefix=None):
        if len(self.id_set) == 0:
            return []
        if len(self.type_set) == 0:
            return []

        id_type_info = list(itertools.product(self.id_set, self.type_set))
        return [
            {
                "alias": self.alias_name.alias_name,
                "id": info[0],
                "type": info[1].std_entity_type
                if "." in info[1].std_entity_type
                else (prefix + "." if prefix is not None else "")
                     + info[1].std_entity_type,
            }
            for info in id_type_info
        ]

    @staticmethod
    def parse_logic_form(input_str):
        # # 正则表达式解析输入字符串
        match = re.match(r"([^:]+):?([^\[]+)?(\[[^\[]*\])?(\[[^\[]*\])?", input_str)
        if not match:
            return None

        # 提取和解构匹配的组件
        alias = match.group(1)
        entity_type_raw = match.group(2)
        entity_name_raw = match.group(3)
        entity_id_raw = match.group(4)

        # 处理entity_type_set
        entity_type_set = parse_entity(entity_type_raw)

        # 解析entity_name和entity_id_set
        entity_name = entity_name_raw.strip("][") if entity_name_raw else None
        entity_name = entity_name.strip("`") if entity_name else None
        entity_id_set = parse_entity(entity_id_raw.strip("][")) if entity_id_raw else []

        spo_entity = SPOEntity()
        spo_entity.id_set = entity_id_set
        spo_entity.alias_name = Identifier(alias)
        spo_entity.entity_name = entity_name
        for entity_type in entity_type_set:
            entity_type_obj = TypeInfo()
            entity_type_obj.un_std_entity_type = entity_type
            entity_type_obj.std_entity_type = entity_type
            spo_entity.type_set.append(entity_type_obj)
        return spo_entity


class Entity:
    def __init__(
            self,
            entity_id=None,
            entity_type=None,
            entity_type_zh=None,
            entity_name=None,
            alias_name=None,
    ):
        self.id = entity_id
        self.type = entity_type
        self.entity_type_zh = entity_type_zh
        self.entity_name = entity_name
        self.alias_name = alias_name

    def __repr__(self):
        return f"{[self.entity_name, self.alias_name]}:{self.id}({self.type, self.entity_type_zh})"

    def save_args(
            self, id=None, type=None, entity_type_zh=None, entity_name=None, alias_name=None
    ):
        self.id = id if id else self.id
        self.type = type if type else self.type
        self.entity_type_zh = entity_type_zh if entity_type_zh else self.entity_type_zh
        self.entity_name = entity_name if entity_name else self.entity_name
        self.alias_name = alias_name if alias_name else self.alias_name

    @staticmethod
    def parse_zh(entity_str):
        alias, type_zh, name = "", "", ""
        entity_str = entity_str.replace("：", ":")
        match_alias_type_entity = re.match(r"(.*):(.*)\[(.*)\]", entity_str)
        if match_alias_type_entity:
            alias, type_zh, name = match_alias_type_entity.groups()
        else:
            match_alias_type = re.match(r"(.*):(.*)", entity_str)
            if match_alias_type:
                alias, type_zh = match_alias_type.groups()
            else:
                alias = entity_str
        return Entity(
            entity_type_zh=type_zh.strip(),
            entity_name=name.strip(),
            alias_name=alias.strip(),
        )


class LogicNode:
    def __init__(self, operator, args):
        self.operator = operator
        self.args = args
        self.sub_query = args.get("sub_query", "")

    def __repr__(self):
        params = [f"{k}={v}" for k, v in self.args.items()]
        params_str = ",".join(params)
        return f"{self.operator}({params_str})"

    def to_dict(self):
        return json.loads(self.to_json())

    def to_json(self):
        return json.dumps(
            obj=self, default=lambda x: x.__dict__, sort_keys=False, indent=2
        )

    def to_dsl(self):
        raise NotImplementedError("Subclasses should implement this method.")

    def to_std(self, args):
        for key, value in args.items():
            self.args[key] = value
        self.sub_query = args.get("sub_query", "")


class SubQueryResult:
    def __init__(self):
        self.sub_query: str = ""
        self.sub_answer: str = ""
        self.if_answered: bool = False
        self.doc_retrieved: list = []
        self.spo_retrieved: list = []
        self.match_type: str = "fuzzy"
        self.execute_cost: float = 0.0
        self.is_executed = False
        self.debug_info = {}

    def to_json(self):
        return {
            "sub_query": self.sub_query,
            "sub_answer": self.sub_answer,
            "doc_retrieved": self.doc_retrieved,
            "spo_retrieved": [str(spo) for spo in self.spo_retrieved],
            "match_type": self.match_type,
            "execute_cost": self.execute_cost,
            "debug_info": self.debug_info
        }
    def get_qa_pair(self):
        if self.if_answered:
            return f"{self.sub_query}\n {self.sub_answer}"
        return None

class LFPlan:
    def __init__(self, query: str, lf_node: LogicNode, sub_query_type: str):
        self.query: str = query
        self.rewrite_query: List = [query]
        self.lf_node: LogicNode = lf_node
        self.sub_query_type: str = sub_query_type
        self.res: Optional[SubQueryResult] = None

    def to_json(self):
        res = {} if self.res is None else self.res.to_json()
        res["lf_expr"] = str(self.lf_node)
        res["rewrite_query"] = self.rewrite_query
        return res


class LFExecuteResult:
    def __init__(self):
        self.kg_exact_solved_answer = ""
        self.recall_docs = []
        self.rerank_docs = []
        self.sub_plans: List[LFPlan] = []
        self.retrieved_kg_graph = None

    def get_succeed_query_and_answer(self):
        facts = []
        if len(self.sub_plans) != 0:
            i = 0
            for sub_plan in self.sub_plans:
                sub_res = sub_plan.res
                if sub_res.if_answered:
                    facts.append(
                        f"query{i + 1}:{sub_res.sub_query}. \nanswer:{sub_res.sub_answer}"
                    )
                    i += 1
        return facts

    def get_deduce_failed_step_query(self):
        for sub_plan in self.sub_plans:
            sub_res = sub_plan.res
            if not sub_res.if_answered  and sub_plan.sub_query_type in ['math', 'deduce']:
                return f"Q:{sub_res.sub_query} A:{sub_res.sub_answer}"
        return None

    def get_rank_docs(self):
        return self.rerank_docs

    def get_all_sub_query_and_answer(self):
        facts = []
        failed_sub_query = []
        if len(self.sub_plans) != 0:
            i = 0
            for sub_plan in self.sub_plans:
                sub_res = sub_plan.res
                if sub_res.sub_answer is None or "i don't know" in sub_res.sub_answer.lower() or sub_res.sub_answer == "":
                    failed_sub_query.append(sub_res)
                facts.append(
                    f"query{i + 1}:{sub_res.sub_query}. \nanswer:{sub_res.sub_answer}"
                )
                i += 1
<<<<<<< HEAD
        return facts

    def get_support_facts(self):
        facts = []
        if len(self.sub_plans) != 0:
            facts.append("sub query:")
            facts += self.get_all_sub_query_and_answer()

=======
        if len(failed_sub_query) == len(self.sub_plans) and len(self.rerank_docs) == 0:
            return ""
>>>>>>> a99668d0
        if len(self.rerank_docs) != 0:
            facts.append("Passages:")
            facts += self.get_rank_docs()
        return "\n".join(facts)

    def get_trace_log(self):
        return {
            "sub question": [x.to_json() for x in self.sub_plans],
            "recall docs": self.recall_docs,
            "rerank docs": self.rerank_docs,
            "kg_exact_solved_answer": self.kg_exact_solved_answer,
        }<|MERGE_RESOLUTION|>--- conflicted
+++ resolved
@@ -434,7 +434,8 @@
                     f"query{i + 1}:{sub_res.sub_query}. \nanswer:{sub_res.sub_answer}"
                 )
                 i += 1
-<<<<<<< HEAD
+        if len(failed_sub_query) == len(self.sub_plans) and len(self.rerank_docs) == 0:
+            return ""
         return facts
 
     def get_support_facts(self):
@@ -443,10 +444,6 @@
             facts.append("sub query:")
             facts += self.get_all_sub_query_and_answer()
 
-=======
-        if len(failed_sub_query) == len(self.sub_plans) and len(self.rerank_docs) == 0:
-            return ""
->>>>>>> a99668d0
         if len(self.rerank_docs) != 0:
             facts.append("Passages:")
             facts += self.get_rank_docs()
