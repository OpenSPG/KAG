--- conflicted
+++ resolved
@@ -109,15 +109,12 @@
         except Exception as e:
             import traceback
 
-<<<<<<< HEAD
             logger.info(f"Error {e} during invocation: {traceback.format_exc()}")
-=======
-            logger.debug(f"Error {e} during invocation: {traceback.format_exc()}")
->>>>>>> 52deec96
             if with_except:
                 raise RuntimeError(
                     f"LLM invoke exception, info: {e}\nllm input: \n{prompt}\nllm output: \n{response}"
                 )
+
         return result
 
     def batch(
