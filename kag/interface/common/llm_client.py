# -*- coding: utf-8 -*-
# Copyright 2023 OpenSPG Authors
#
# Licensed under the Apache License, Version 2.0 (the "License"); you may not use this file except
# in compliance with the License. You may obtain a copy of the License at
#
# http://www.apache.org/licenses/LICENSE-2.0
#
# Unless required by applicable law or agreed to in writing, software distributed under the License
# is distributed on an "AS IS" BASIS, WITHOUT WARRANTIES OR CONDITIONS OF ANY KIND, either express
# or implied.
from kag.interface.common.rate_limiter import RateLimiter

try:
<<<<<<< HEAD
    from json_repair import loads, dumps
except:
    from json import loads, dumps
=======
    from json_repair import loads
except:
    from json import loads
>>>>>>> 13e1343e
from typing import Union, Dict, List, Any
import logging
import traceback
from tenacity import retry, stop_after_attempt
from kag.interface import PromptABC
from kag.common.registry import Registrable
from kag.interface.common.kv_store import KVStore
import hashlib


logger = logging.getLogger(__name__)


class LLMClient(Registrable):
    """
    A client for interacting with a Language Model (LLM). It optionally utilizes a rate limiter to control the rate of requests.

    Args:
        rate_limiter (RateLimiter, optional): An instance of a rate limiter to manage the rate of requests to the LLM. Defaults to None.
        **kwargs: Additional keyword arguments passed to the superclass constructor.
    """

    def __init__(self, rate_limiter: RateLimiter = None, **kwargs):
        super().__init__(**kwargs)
        self.rate_limiter = rate_limiter

    """
    A class that provides methods for performing inference using large language model.

    This class includes methods to call the model with a prompt, parse the response, and handle batch processing of prompts.
    """
    def __init__(self, **kwargs):
        super().__init__(**kwargs)
        self.kv_store = KVStore()

    @retry(stop=stop_after_attempt(3))
    def __call__(self, prompt: Union[str, dict, list]) -> str:
        """
        Perform inference on the given prompt and return the result.

        Args:
            prompt (Union[str, dict, list]): Input prompt for inference.

        Returns:
            str: Inference result.

        Raises:
            NotImplementedError: If the subclass has not implemented this method.
        """
        raise NotImplementedError

    @retry(stop=stop_after_attempt(3))
    def call_with_json_parse(self, prompt: Union[str, dict, list]):
        """
        Perform inference on the given prompt and attempt to parse the result as JSON.

        Args:
            prompt (Union[str, dict, list]): Input prompt for inference.

        Returns:
            Any: Parsed result.

        Raises:
            NotImplementedError: If the subclass has not implemented this method.
        """
        res = self(prompt)
        _end = res.rfind("```")
        _start = res.find("```json")
        if _end != -1 and _start != -1:
            json_str = res[_start + len("```json") : _end].strip()
        else:
            json_str = res
        try:
            json_result = loads(json_str)
        except:
            return res
        return json_result

    def _get_message_key(self, prompt, image_url):
        str_id = prompt + str(image_url)
        hash_object = hashlib.sha256(str_id.encode())
        json_str2 = str_id + "_add_some_salt"
        hash_object2 = hashlib.sha256(json_str2.encode())
        message_key = hash_object.hexdigest() + hash_object2.hexdigest()
        return message_key

    def invoke(
        self,
        variables: Dict[str, Any],
        prompt_op: PromptABC,
        with_json_parse: bool = True,
        with_except: bool = True,
    ):
        """
        Call the model and process the result.

        Args:
            variables (Dict[str, Any]): Variables used to build the prompt.
            prompt_op (PromptABC): Prompt operation object for building and parsing prompts.
            with_json_parse (bool, optional): Whether to attempt parsing the response as JSON. Defaults to True.
            with_except (bool, optional): Whether to raise an exception if an error occurs. Defaults to False.

        Returns:
            List: Processed result list.
        """
        if self.rate_limiter:
            self.rate_limiter.acquire()
        result = []
        prompt = prompt_op.build_prompt(variables)
        logger.debug(f"Prompt: {prompt}")
        if not prompt:
            return result
        response = ""
        try:
            msg_key = self._get_message_key(prompt=dumps(prompt,sort_keys=True), image_url="")
            cache_data = self.kv_store.get_value(msg_key)
            if cache_data is not None:
                return cache_data
            response = (
                self.call_with_json_parse(prompt=prompt)
                if with_json_parse
                else self(prompt)
            )
            # import pdb;pdb.set_trace()
            logger.debug(f"Response: {response}")
            result = prompt_op.parse_response(response, model=self.model, **variables)
            logger.debug(f"Result: {result}")
        except Exception as e:
            import traceback

            logger.info(f"Error {e} during invocation: {traceback.format_exc()}")
            if with_except:
                raise RuntimeError(
                    f"LLM invoke exception, info: {e}\nllm input: \n{prompt}\nllm output: \n{response}"
                )
<<<<<<< HEAD
        self.kv_store.set_value(msg_key, result)
=======
>>>>>>> 13e1343e

        return result

    def batch(
        self,
        variables: Dict[str, Any],
        prompt_op: PromptABC,
        with_json_parse: bool = True,
    ) -> List:
        """
        Batch process prompts.

        Args:
            variables (Dict[str, Any]): Variables used to build the prompts.
            prompt_op (PromptABC): Prompt operation object for building and parsing prompts.
            with_json_parse (bool, optional): Whether to attempt parsing the response as JSON. Defaults to True.

        Returns:
            List: List of all processed results.
        """
        results = []
        prompts = prompt_op.build_prompt(variables)
        # If there is only one prompt, call the `invoke` method directly
        if isinstance(prompts, str):
            return self.invoke(variables, prompt_op, with_json_parse=with_json_parse)

        for idx, prompt in enumerate(prompts, start=0):
            logger.debug(f"Prompt_{idx}: {prompt}")
            try:
                response = (
                    self.call_with_json_parse(prompt=prompt)
                    if with_json_parse
                    else self(prompt)
                )
                logger.debug(f"Response_{idx}: {response}")
                result = prompt_op.parse_response(
                    response, idx=idx, model=self.model, **variables
                )
                logger.debug(f"Result_{idx}: {result}")
                results.extend(result)
            except Exception as e:
                logger.error(f"Error processing prompt {idx}: {e}")
                logger.debug(traceback.format_exc())
                continue
        return results

    def check(self):
        from kag.common.conf import KAG_PROJECT_CONF

        if (
            hasattr(KAG_PROJECT_CONF, "llm_config_check")
            and KAG_PROJECT_CONF.llm_config_check
        ):
            try:
                self.__call__("Are you OK?")
            except Exception as e:
                logger.error("LLM config check failed!")
                raise e<|MERGE_RESOLUTION|>--- conflicted
+++ resolved
@@ -12,15 +12,9 @@
 from kag.interface.common.rate_limiter import RateLimiter
 
 try:
-<<<<<<< HEAD
     from json_repair import loads, dumps
 except:
     from json import loads, dumps
-=======
-    from json_repair import loads
-except:
-    from json import loads
->>>>>>> 13e1343e
 from typing import Union, Dict, List, Any
 import logging
 import traceback
@@ -156,10 +150,7 @@
                 raise RuntimeError(
                     f"LLM invoke exception, info: {e}\nllm input: \n{prompt}\nllm output: \n{response}"
                 )
-<<<<<<< HEAD
         self.kv_store.set_value(msg_key, result)
-=======
->>>>>>> 13e1343e
 
         return result
 
