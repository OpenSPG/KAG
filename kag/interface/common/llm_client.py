--- conflicted
+++ resolved
@@ -77,7 +77,7 @@
         variables: Dict[str, Any],
         prompt_op: PromptABC,
         with_json_parse: bool = True,
-        with_except: bool = False,
+        with_except: bool = True,
     ):
         """
         Call the model and process the result.
@@ -108,12 +108,7 @@
             logger.debug(f"Result: {result}")
         except Exception as e:
             import traceback
-
-<<<<<<< HEAD
             logger.info(f"Error {e} during invocation: {traceback.format_exc()}")
-=======
-            logger.debug(f"Error {e} during invocation: {traceback.format_exc()}")
->>>>>>> deae2775
             if with_except:
                 raise RuntimeError(
                     f"LLM invoke exception, info: {e}\nllm input: \n{prompt}\nllm output: \n{response}"
