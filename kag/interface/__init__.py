# -*- coding: utf-8 -*-
# Copyright 2023 OpenSPG Authors
#
# Licensed under the Apache License, Version 2.0 (the "License"); you may not use this file except
# in compliance with the License. You may obtain a copy of the License at
#
# http://www.apache.org/licenses/LICENSE-2.0
#
# Unless required by applicable law or agreed to in writing, software distributed under the License
# is distributed on an "AS IS" BASIS, WITHOUT WARRANTIES OR CONDITIONS OF ANY KIND, either express
# or implied.
from kag.interface.common.prompt import PromptABC
from kag.interface.common.llm_client import LLMClient

<<<<<<< HEAD
from kag.interface.common.vectorize_model import (
    VectorizeModelABC,
    EmbeddingVector,
    SparseVectorizeModelABC,
    SparseEmbeddingVector,
)
=======
from kag.interface.indexer.index import IndexABC

from kag.interface.common.vectorize_model import VectorizeModelABC, EmbeddingVector
>>>>>>> 7f7501e9
from kag.interface.common.rerank_model import RerankModelABC
from kag.interface.common.model.retriever_data import (
    RetrievedData,
    KgGraph,
    ChunkData,
    DocData,
    EntityData,
    RelationData,
    OneHopGraphData,
    Prop,
)
from kag.interface.common.model.chunk import Chunk, ChunkTypeEnum
from kag.interface.common.model.doc import Doc
from kag.interface.common.model.spg_record import SPGRecord
from kag.interface.common.model.sub_graph import Node, Edge, SubGraph

from kag.interface.common.tools import ToolABC

from kag.interface.builder.scanner_abc import ScannerABC
from kag.interface.builder.reader_abc import ReaderABC
from kag.interface.builder.splitter_abc import SplitterABC
from kag.interface.builder.extractor_abc import ExtractorABC
from kag.interface.builder.mapping_abc import MappingABC
from kag.interface.builder.aligner_abc import AlignerABC
from kag.interface.builder.writer_abc import SinkWriterABC
from kag.interface.builder.vectorizer_abc import VectorizerABC
from kag.interface.builder.external_graph_abc import (
    ExternalGraphLoaderABC,
    MatchConfig,
)
from kag.interface.builder.builder_chain_abc import KAGBuilderChain
from kag.interface.builder.postprocessor_abc import PostProcessorABC
from kag.interface.solver.base import KagBaseModule, Question
from kag.interface.solver.context import Context

from kag.interface.solver.pipeline_abc import SolverPipelineABC
from kag.interface.solver.planner_abc import TaskStatus, Task, PlannerABC
from kag.interface.solver.executor_abc import ExecutorABC, ExecutorResponse
from kag.interface.solver.generator_abc import GeneratorABC
from kag.interface.solver.model.schema_utils import SchemaUtils
from kag.interface.solver.retriever_abc import (
    RetrieverABC,
    RetrieverOutput,
    RetrieverOutputMerger,
)

__all__ = [
    "PromptABC",
    "LLMClient",
    "IndexABC",
    "VectorizeModelABC",
    "SparseVectorizeModelABC",
    "RerankModelABC",
    "EmbeddingVector",
    "SparseEmbeddingVector",
    "ScannerABC",
    "ReaderABC",
    "SplitterABC",
    "ExtractorABC",
    "MappingABC",
    "AlignerABC",
    "SinkWriterABC",
    "VectorizerABC",
    "ExternalGraphLoaderABC",
    "MatchConfig",
    "KAGBuilderChain",
    "PostProcessorABC",
    "KagBaseModule",
    "Question",
    "ToolABC",
    "GeneratorABC",
    "ExecutorABC",
    "ExecutorResponse",
    "TaskStatus",
    "Task",
    "PlannerABC",
    "Context",
    "SolverPipelineABC",
    "RetrievedData",
    "KgGraph",
    "ChunkData",
    "DocData",
    "EntityData",
    "RelationData",
    "OneHopGraphData",
    "Prop",
    "RetrieverABC",
    "RetrieverOutput",
    "RetrieverOutputMerger",
    "SchemaUtils",
    "Chunk",
    "ChunkTypeEnum",
    "Doc",
    "SPGRecord",
    "Node",
    "Edge",
    "SubGraph",
]<|MERGE_RESOLUTION|>--- conflicted
+++ resolved
@@ -12,18 +12,12 @@
 from kag.interface.common.prompt import PromptABC
 from kag.interface.common.llm_client import LLMClient
 
-<<<<<<< HEAD
 from kag.interface.common.vectorize_model import (
     VectorizeModelABC,
     EmbeddingVector,
     SparseVectorizeModelABC,
     SparseEmbeddingVector,
 )
-=======
-from kag.interface.indexer.index import IndexABC
-
-from kag.interface.common.vectorize_model import VectorizeModelABC, EmbeddingVector
->>>>>>> 7f7501e9
 from kag.interface.common.rerank_model import RerankModelABC
 from kag.interface.common.model.retriever_data import (
     RetrievedData,
