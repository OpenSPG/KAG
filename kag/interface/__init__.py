--- conflicted
+++ resolved
@@ -12,18 +12,15 @@
 from kag.interface.common.prompt import PromptABC
 from kag.interface.common.llm_client import LLMClient
 
-<<<<<<< HEAD
-from kag.interface.indexer.index import IndexABC
-
-from kag.interface.common.vectorize_model import VectorizeModelABC, EmbeddingVector
-=======
 from kag.interface.common.vectorize_model import (
     VectorizeModelABC,
     EmbeddingVector,
     SparseVectorizeModelABC,
     SparseEmbeddingVector,
 )
->>>>>>> 6f2c7fe4
+from kag.interface.indexer.index import IndexABC
+
+from kag.interface.common.vectorize_model import VectorizeModelABC, EmbeddingVector
 from kag.interface.common.rerank_model import RerankModelABC
 from kag.interface.common.model.retriever_data import (
     RetrievedData,
