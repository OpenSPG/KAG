--- conflicted
+++ resolved
@@ -8,11 +8,7 @@
     EntityData,
     RelationData,
     OneHopGraphData,
-<<<<<<< HEAD
-    parse_entity_relation, parse_attribute_relation,
-=======
     parse_attribute_relation,
->>>>>>> 713ff58b
 )
 from kag.interface.solver.model.schema_utils import SchemaUtils
 from kag.common.text_sim_by_vector import TextSimilarity
