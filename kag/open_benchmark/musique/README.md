--- conflicted
+++ resolved
@@ -1,11 +1,11 @@
-# KAG Example: HotpotQA
+# KAG Example: MuSiQue
 
 [English](./README.md) |
 [简体中文](./README_cn.md)
 
-[HotpotQA](https://arxiv.org/abs/1809.09600) is a dataset for diverse, explainable multi-hop question answering. It's used by [KAG](https://arxiv.org/abs/2409.13731) and [HippoRAG](https://arxiv.org/abs/2405.14831) for multi-hop question answering performance evaluation.
+[MuSiQue](https://arxiv.org/abs/2108.00573) is a multi-hop QA dataset for comprehensive evaluation of reasoning steps. It's used by [KAG](https://arxiv.org/abs/2409.13731) and [HippoRAG](https://arxiv.org/abs/2405.14831) for multi-hop question answering performance evaluation.
 
-Here we demonstrate how to build a knowledge graph for the HotpotQA dataset, generate answers to those evaluation questions with KAG and calculate EM and F1 metrics of the KAG generated answers compared to the ground-truth answers.
+Here we demonstrate how to build a knowledge graph for the MuSiQue dataset, generate answers to those evaluation questions with KAG and calculate EM and F1 metrics of the KAG generated answers compared to the ground-truth answers.
 
 ## 1. Precondition
 
@@ -16,7 +16,7 @@
 ### Step 1: Enter the example directory
 
 ```bash
-cd kag/open_benchmark/hotpotqa
+cd kag/open_benchmark/musique
 ```
 
 ### Step 2: Configure models
@@ -35,12 +35,8 @@
 
 ### Step 4: Commit the schema
 
-<<<<<<< HEAD
-Execute the following command to commit the schema [HotpotQA.schema](./schema/HotpotQA.schema).
-=======
 
 Execute the following command to commit the schema [MuSiQue.schema](./schema/MuSiQue.schema).
->>>>>>> 13eaccbe
 
 ```bash
 knext schema commit
@@ -62,15 +58,9 @@
 cd src && python eval.py --qa_file ./data/qa_sub.json && cd ..
 ```
 
-<<<<<<< HEAD
-The generated answers are saved to ``./solver/hotpotqa_res_*.json``.
-
-The calculated EM and F1 metrics are saved to ``./solver/hotpotqa_metrics_*.json``.
-=======
 The generated answers are saved to ``./src/musique_res_*.json``.
 
 The calculated EM and F1 metrics are saved to ``./src/musique_metrics_*.json``.
->>>>>>> 13eaccbe
 
 ### Step 7: (Optional) Cleanup
 
