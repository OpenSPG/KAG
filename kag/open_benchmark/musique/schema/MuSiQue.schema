namespace MuSiQue

<<<<<<< HEAD
Chunk(文本块): EntityType
     properties:
        content(内容): Text
          index: TextAndVector

AtomicQuery(原子问): EntityType
  properties:
    content(内容): Text
      index: TextAndVector

ArtificialObject(人造物体): EntityType
     properties:
        desc(描述): Text
            index: TextAndVector
        semanticType(语义类型): Text
            index: Text

Astronomy(天文学): EntityType
     properties:
        desc(描述): Text
            index: TextAndVector
        semanticType(语义类型): Text
            index: Text

Building(建筑): EntityType
     properties:
        desc(描述): Text
            index: TextAndVector
        semanticType(语义类型): Text
            index: Text

Creature(生物): EntityType
=======
Document(原始doc): EntityType
>>>>>>> e33edbc9
     properties:
        desc(内容): Text
            index: TextAndVector

Chunk(文本块): EntityType
     properties:
        content(内容): Text
          index: TextAndVector
     relations:
        sourceChunk(关联): Document

Outline(标题大纲): EntityType
     properties:
        content(内容): Text
          index: TextAndVector
     relations:
        sourceChunk(关联): Chunk
        childOf(子标题): Outline

Summary(文本摘要): EntityType
     properties:
        content(内容): Text
          index: TextAndVector
     relations:
        sourceChunk(关联): Chunk
        childOf(子摘要): Summary

Table(表格): EntityType
    properties:
        content(内容): Text
          index: TextAndVector
        beforeText(前缀): Text
          index: TextAndVector
        afterText(后缀): Text
          index: TextAndVector
    relations:
        sourceChunk(关联): Chunk

KnowledgeUnit(知识单元): EntityType
     properties:
        structed(结构化文本): Text
        ontology(领域本体): Text
             index: Text
        keywords(关键词): Text
             index: Text
        desc(内容): Text
            index: TextAndVector
     relations:
        sourceChunk(归属于): Chunk
        sourceDoc(归属于): Document

AtomicQuery(原子问题):  EntityType
     properties:
     relations:
        sourceChunk(归属于): Chunk
        sourceDoc(归属于): Document
        relatTo(关联): KnowledgeUnit<|MERGE_RESOLUTION|>--- conflicted
+++ resolved
@@ -1,41 +1,6 @@
 namespace MuSiQue
 
-<<<<<<< HEAD
-Chunk(文本块): EntityType
-     properties:
-        content(内容): Text
-          index: TextAndVector
-
-AtomicQuery(原子问): EntityType
-  properties:
-    content(内容): Text
-      index: TextAndVector
-
-ArtificialObject(人造物体): EntityType
-     properties:
-        desc(描述): Text
-            index: TextAndVector
-        semanticType(语义类型): Text
-            index: Text
-
-Astronomy(天文学): EntityType
-     properties:
-        desc(描述): Text
-            index: TextAndVector
-        semanticType(语义类型): Text
-            index: Text
-
-Building(建筑): EntityType
-     properties:
-        desc(描述): Text
-            index: TextAndVector
-        semanticType(语义类型): Text
-            index: Text
-
-Creature(生物): EntityType
-=======
 Document(原始doc): EntityType
->>>>>>> e33edbc9
      properties:
         desc(内容): Text
             index: TextAndVector
