--- conflicted
+++ resolved
@@ -1,7 +1,5 @@
 namespace TwoWiki
 
-<<<<<<< HEAD
-=======
 Chunk(文本块): EntityType
      properties:
         content(内容): Text
@@ -20,12 +18,120 @@
         relateTo(关联): Chunk
         childOf(子摘要): Summary
 
->>>>>>> df9a9ee0
 ArtificialObject(人造物体): EntityType
      properties:
         desc(描述): Text
             index: TextAndVector
         semanticType(语义类型): Text
             index: Text
-     relations:
-         sim(包含): ArtificialObject+
+Astronomy(天文学): EntityType
+     properties:
+        desc(描述): Text
+            index: TextAndVector
+        semanticType(语义类型): Text
+            index: Text
+
+Building(建筑): EntityType
+     properties:
+        desc(描述): Text
+            index: TextAndVector
+        semanticType(语义类型): Text
+            index: Text
+
+Creature(生物): EntityType
+     properties:
+        desc(描述): Text
+            index: TextAndVector
+        semanticType(语义类型): Text
+            index: Text
+
+Concept(概念): EntityType
+     properties:
+        desc(描述): Text
+            index: TextAndVector
+        semanticType(语义类型): Text
+            index: Text
+
+Date(日期): EntityType
+     properties:
+        desc(描述): Text
+            index: TextAndVector
+        semanticType(语义类型): Text
+            index: Text
+
+GeographicLocation(地理位置): EntityType
+     properties:
+        desc(描述): Text
+            index: TextAndVector
+        semanticType(语义类型): Text
+            index: Text
+
+Keyword(关键词): EntityType
+     properties:
+        desc(描述): Text
+            index: TextAndVector
+        semanticType(语义类型): Text
+            index: Text
+
+Medicine(药物): EntityType
+     properties:
+        desc(描述): Text
+            index: TextAndVector
+        semanticType(语义类型): Text
+            index: Text
+
+
+NaturalScience(自然科学): EntityType
+     properties:
+        desc(描述): Text
+            index: TextAndVector
+        semanticType(语义类型): Text
+            index: Text
+
+Organization(组织机构): EntityType
+     properties:
+        desc(描述): Text
+            index: TextAndVector
+        semanticType(语义类型): Text
+            index: Text
+
+Person(人物): EntityType
+     properties:
+        desc(描述): Text
+            index: TextAndVector
+        semanticType(语义类型): Text
+            index: Text
+
+Transport(运输): EntityType
+     properties:
+        desc(描述): Text
+            index: TextAndVector
+        semanticType(语义类型): Text
+            index: Text
+
+Works(作品): EntityType
+     properties:
+        desc(描述): Text
+            index: TextAndVector
+        semanticType(语义类型): Text
+            index: Text
+
+Event(事件): EntityType
+     properties:
+        desc(描述): Text
+            index: TextAndVector
+        semanticType(语义类型): Text
+            index: Text
+
+Others(其他): EntityType
+     properties:
+        desc(描述): Text
+            index: TextAndVector
+        semanticType(语义类型): Text
+            index: Text
+
+SemanticConcept(语义概念): EntityType
+     properties:
+        desc(内容): Text
+            index: Text