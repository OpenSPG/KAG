# flake8: noqa
# Apache License
# Version 2.0, January 2004
# http://www.apache.org/licenses/
#
# TERMS AND CONDITIONS FOR USE, REPRODUCTION, AND DISTRIBUTION
#
# 1. Definitions.
#
# "License" shall mean the terms and conditions for use, reproduction,
# and distribution as defined by Sections 1 through 9 of this document.
#
# "Licensor" shall mean the copyright owner or entity authorized by
# the copyright owner that is granting the License.
#
# "Legal Entity" shall mean the union of the acting entity and all
# other entities that control, are controlled by, or are under common
# control with that entity. For the purposes of this definition,
# "control" means (i) the power, direct or indirect, to cause the
# direction or management of such entity, whether by contract or
# otherwise, or (ii) ownership of fifty percent (50%) or more of the
# outstanding shares, or (iii) beneficial ownership of such entity.
#
# "You" (or "Your") shall mean an individual or Legal Entity
# exercising permissions granted by this License.
#
# "Source" form shall mean the preferred form for making modifications,
# including but not limited to software source code, documentation
# source, and configuration files.
#
# "Object" form shall mean any form resulting from mechanical
# transformation or translation of a Source form, including but
# not limited to compiled object code, generated documentation,
# and conversions to other media types.
#
# "Work" shall mean the work of authorship, whether in Source or
# Object form, made available under the License, as indicated by a
# copyright notice that is included in or attached to the work
# (an example is provided in the Appendix below).
#
# "Derivative Works" shall mean any work, whether in Source or Object
# form, that is based on (or derived from) the Work and for which the
# editorial revisions, annotations, elaborations, or other modifications
# represent, as a whole, an original work of authorship. For the purposes
# of this License, Derivative Works shall not include works that remain
# separable from, or merely link (or bind by name) to the interfaces of,
# the Work and Derivative Works thereof.
#
# "Contribution" shall mean any work of authorship, including
# the original version of the Work and any modifications or additions
# to that Work or Derivative Works thereof, that is intentionally
# submitted to Licensor for inclusion in the Work by the copyright owner
# or by an individual or Legal Entity authorized to submit on behalf of
# the copyright owner. For the purposes of this definition, "submitted"
# means any form of electronic, verbal, or written communication sent
# to the Licensor or its representatives, including but not limited to
# communication on electronic mailing lists, source code control systems,
# and issue tracking systems that are managed by, or on behalf of, the
# Licensor for the purpose of discussing and improving the Work, but
# excluding communication that is conspicuously marked or otherwise
# designated in writing by the copyright owner as "Not a Contribution."
#
# "Contributor" shall mean Licensor and any individual or Legal Entity
# on behalf of whom a Contribution has been received by Licensor and
# subsequently incorporated within the Work.
#
# 2. Grant of Copyright License. Subject to the terms and conditions of
# this License, each Contributor hereby grants to You a perpetual,
# worldwide, non-exclusive, no-charge, royalty-free, irrevocable
# copyright license to reproduce, prepare Derivative Works of,
# publicly display, publicly perform, sublicense, and distribute the
# Work and such Derivative Works in Source or Object form.
#
# 3. Grant of Patent License. Subject to the terms and conditions of
# this License, each Contributor hereby grants to You a perpetual,
# worldwide, non-exclusive, no-charge, royalty-free, irrevocable
# (except as stated in this section) patent license to make, have made,
# use, offer to sell, sell, import, and otherwise transfer the Work,
# where such license applies only to those patent claims licensable
# by such Contributor that are necessarily infringed by their
# Contribution(s) alone or by combination of their Contribution(s)
# with the Work to which such Contribution(s) was submitted. If You
# institute patent litigation against any entity (including a
# cross-claim or counterclaim in a lawsuit) alleging that the Work
# or a Contribution incorporated within the Work constitutes direct
# or contributory patent infringement, then any patent licenses
# granted to You under this License for that Work shall terminate
# as of the date such litigation is filed.
#
# 4. Redistribution. You may reproduce and distribute copies of the
# Work or Derivative Works thereof in any medium, with or without
# modifications, and in Source or Object form, provided that You
# meet the following conditions:
#
# (a) You must give any other recipients of the Work or
# Derivative Works a copy of this License; and
#
# (b) You must cause any modified files to carry prominent notices
# stating that You changed the files; and
#
# (c) You must retain, in the Source form of any Derivative Works
# that You distribute, all copyright, patent, trademark, and
# attribution notices from the Source form of the Work,
# excluding those notices that do not pertain to any part of
# the Derivative Works; and
#
# (d) If the Work includes a "NOTICE" text file as part of its
# distribution, then any Derivative Works that You distribute must
# include a readable copy of the attribution notices contained
# within such NOTICE file, excluding those notices that do not
# pertain to any part of the Derivative Works, in at least one
# of the following places: within a NOTICE text file distributed
# as part of the Derivative Works; within the Source form or
# documentation, if provided along with the Derivative Works; or,
# within a display generated by the Derivative Works, if and
# wherever such third-party notices normally appear. The contents
# of the NOTICE file are for informational purposes only and
# do not modify the License. You may add Your own attribution
# notices within Derivative Works that You distribute, alongside
# or as an addendum to the NOTICE text from the Work, provided
# that such additional attribution notices cannot be construed
# as modifying the License.
#
# You may add Your own copyright statement to Your modifications and
# may provide additional or different license terms and conditions
# for use, reproduction, or distribution of Your modifications, or
# for any such Derivative Works as a whole, provided Your use,
# reproduction, and distribution of the Work otherwise complies with
# the conditions stated in this License.
#
# 5. Submission of Contributions. Unless You explicitly state otherwise,
# any Contribution intentionally submitted for inclusion in the Work
# by You to the Licensor shall be under the terms and conditions of
# this License, without any additional terms or conditions.
# Notwithstanding the above, nothing herein shall supersede or modify
# the terms of any separate license agreement you may have executed
# with Licensor regarding such Contributions.
#
# 6. Trademarks. This License does not grant permission to use the trade
# names, trademarks, service marks, or product names of the Licensor,
# except as required for reasonable and customary use in describing the
# origin of the Work and reproducing the content of the NOTICE file.
#
# 7. Disclaimer of Warranty. Unless required by applicable law or
# agreed to in writing, Licensor provides the Work (and each
# Contributor provides its Contributions) on an "AS IS" BASIS,
# WITHOUT WARRANTIES OR CONDITIONS OF ANY KIND, either express or
# implied, including, without limitation, any warranties or conditions
# of TITLE, NON-INFRINGEMENT, MERCHANTABILITY, or FITNESS FOR A
# PARTICULAR PURPOSE. You are solely responsible for determining the
# appropriateness of using or redistributing the Work and assume any
# risks associated with Your exercise of permissions under this License.
#
# 8. Limitation of Liability. In no event and under no legal theory,
# whether in tort (including negligence), contract, or otherwise,
# unless required by applicable law (such as deliberate and grossly
# negligent acts) or agreed to in writing, shall any Contributor be
# liable to You for damages, including any direct, indirect, special,
# incidental, or consequential damages of any character arising as a
# result of this License or out of the use or inability to use the
# Work (including but not limited to damages for loss of goodwill,
# work stoppage, computer failure or malfunction, or any and all
# other commercial damages or losses), even if such Contributor
# has been advised of the possibility of such damages.
#
# 9. Accepting Warranty or Additional Liability. While redistributing
# the Work or Derivative Works thereof, You may choose to offer,
# and charge a fee for, acceptance of support, warranty, indemnity,
# or other liability obligations and/or rights consistent with this
# License. However, in accepting such obligations, You may act only
# on Your own behalf and on Your sole responsibility, not on behalf
# of any other Contributor, and only if You agree to indemnify,
# defend, and hold each Contributor harmless for any liability
# incurred by, or claims asserted against, such Contributor by reason
# of your accepting any such warranty or additional liability.
#
# END OF TERMS AND CONDITIONS
#
# APPENDIX: How to apply the Apache License to your work.
#
# To apply the Apache License to your work, attach the following
# boilerplate notice, with the fields enclosed by brackets "[]"
# replaced with your own identifying information. (Don't include
# the brackets!)  The text should be enclosed in the appropriate
# comment syntax for the file format. We also recommend that a
# file or class name and description of purpose be included on the
# same "printed page" as the copyright notice for easier
# identification within third-party archives.
#
# Copyright [yyyy] [name of copyright owner]
#
# Licensed under the Apache License, Version 2.0 (the "License");
# you may not use this file except in compliance with the License.
# You may obtain a copy of the License at
#
# http://www.apache.org/licenses/LICENSE-2.0
#
# Unless required by applicable law or agreed to in writing, software
# distributed under the License is distributed on an "AS IS" BASIS,
# WITHOUT WARRANTIES OR CONDITIONS OF ANY KIND, either express or implied.
# See the License for the specific language governing permissions and
# limitations under the License.


__package_name__ = "openspg-kag"
__version__ = "0.6"

# Register Built-in Components
from kag.common.conf import init_env

init_env()

import kag.interface
import kag.interface.solver.execute
import kag.interface.solver.plan
import kag.builder.component
import kag.builder.default_chain
import kag.builder.runner
import kag.builder.prompt
import kag.solver.prompt
import kag.common.vectorize_model
import kag.common.llm
import kag.common.rate_limiter
import kag.common.checkpointer
import kag.solver
import kag.bin.commands
<<<<<<< HEAD
import kag.tools
=======

try:
    import kag_ant
except ImportError:
    pass
>>>>>>> 12799b85
<|MERGE_RESOLUTION|>--- conflicted
+++ resolved
@@ -224,12 +224,9 @@
 import kag.common.checkpointer
 import kag.solver
 import kag.bin.commands
-<<<<<<< HEAD
 import kag.tools
-=======
 
 try:
     import kag_ant
 except ImportError:
-    pass
->>>>>>> 12799b85
+    pass