--- conflicted
+++ resolved
@@ -156,7 +156,6 @@
                 "vectorize_model": vectorize_model_config,
                 "llm_client": llm_config,
                 "query_rewrite_prompt": {"type": "atomic_query_rewrite_prompt"},
-<<<<<<< HEAD
                 "search_api": {"type": "openspg_search_api", "kag_qa_task_config_key": kb_task_project_id},
                 "graph_api": {"type": "openspg_graph_api", "kag_qa_task_config_key": kb_task_project_id},
                 "top_k": 10,
@@ -173,10 +172,6 @@
                 "type": "text_chunk_retriever",
                 "vectorize_model": vectorize_model_config,
                 "search_api": {"type": "openspg_search_api", "kag_qa_task_config_key": kb_task_project_id},
-=======
-                "search_api": {"type": "openspg_search_api"},
-                "graph_api": {"type": "openspg_graph_api"},
->>>>>>> c892cbcf
                 "top_k": 10,
                 "kag_qa_task_config_key": kb_task_project_id
             },
@@ -253,6 +248,216 @@
                 "search_api": {"type": "openspg_search_api", "kag_qa_task_config_key": kb_task_project_id},
                 "top_k": 10,
                 "kag_qa_task_config_key": kb_task_project_id
+            },
+        ]
+
+
+@KAGIndexManager.register("table_index")
+class TableIndexManager(KAGIndexManager):
+    @property
+    def name(self):
+        return "Table based Index Manager"
+
+    @property
+    def schema(self) -> str:
+        return """
+Table(表格): EntityType
+    properties:
+        content(内容): Text
+          index: TextAndVector
+        beforeText(前缀): Text
+          index: TextAndVector
+        afterText(后缀): Text
+          index: TextAndVector
+    relations:
+        sourceChunk(关联): Chunk       
+        """
+
+    @property
+    def index_cost(self) -> str:
+        msg = """
+        索引构建的成本：
+        
+        1、抽取模型消耗：7B xx tokens
+        2、向量模型消耗：bge-m3 xx tokens
+        3、耗时：xx 分钟
+        4、存储：xx GB
+        """
+        return msg
+
+    @property
+    def applicable_scenarios(self) -> str:
+        msg = """
+        检索方法描述：
+        
+        # recall_chunks,基于chunk name/content, 通过bm25/emb 等实现chunk召回
+        chunks1 = recall_chunks(rewrite(sub_query))
+        ……
+        return [chunks1]
+        """
+        return msg
+
+    @property
+    def retrieval_method(self) -> str:
+        return ""
+
+    @classmethod
+    def build_extractor_config(cls, llm_config: Dict, vectorize_model_config: Dict):
+        return [
+            {
+                "type": "table_extractor",
+                "llm": llm_config,
+                "table_context_prompt": {"type": "table_context"},
+                "table_row_col_summary_prompt": {"type": "table_row_col_summary"},
+            }
+        ]
+
+    @classmethod
+    def build_retriever_config(cls, llm_config: Dict, vectorize_model_config: Dict):
+        return [
+            {
+                "type": "table_retriever",
+                "vectorize_model": vectorize_model_config,
+                "search_api": {"type": "openspg_search_api"},
+                "graph_api": {"type": "openspg_graph_api"},
+                "top_k": 10,
+            },
+        ]
+
+
+@KAGIndexManager.register("summary_index")
+class SummaryIndexManager(KAGIndexManager):
+    @property
+    def name(self):
+        return "Summary based Index Manager"
+
+    @property
+    def schema(self) -> str:
+        return """
+Summary(文本摘要): EntityType
+     properties:
+        content(内容): Text
+          index: TextAndVector
+     relations:
+        sourceChunk(关联): Chunk
+        childOf(子摘要): Summary      
+        """
+
+    @property
+    def index_cost(self) -> str:
+        msg = """
+        索引构建的成本：
+        
+        1、抽取模型消耗：7B xx tokens
+        2、向量模型消耗：bge-m3 xx tokens
+        3、耗时：xx 分钟
+        4、存储：xx GB
+        """
+        return msg
+
+    @property
+    def applicable_scenarios(self) -> str:
+        msg = """
+        检索方法描述：
+        
+        # recall_chunks,基于chunk name/content, 通过bm25/emb 等实现chunk召回
+        chunks1 = recall_chunks(rewrite(sub_query))
+        ……
+        return [chunks1]
+        """
+        return msg
+
+    @property
+    def retrieval_method(self) -> str:
+        return ""
+
+    @classmethod
+    def build_extractor_config(cls, llm_config: Dict, vectorize_model_config: Dict):
+        return [
+            {
+                "type": "summary_extractor",
+                "llm_module": llm_config,
+                "chunk_summary_prompt": {"type": "default_chunk_summary"},
+            }
+        ]
+
+    @classmethod
+    def build_retriever_config(cls, llm_config: Dict, vectorize_model_config: Dict):
+        return [
+            {
+                "type": "summary_chunk_retriever",
+                "vectorize_model": vectorize_model_config,
+                "search_api": {"type": "openspg_search_api"},
+                "graph_api": {"type": "openspg_graph_api"},
+                "top_k": 10,
+                "score_threshold": 0.8,
+            },
+        ]
+
+
+@KAGIndexManager.register("outline_index")
+class OutlineIndexManager(KAGIndexManager):
+    @property
+    def name(self):
+        return "Outline based Index Manager"
+
+    @property
+    def schema(self) -> str:
+        return """
+Outline(标题大纲): EntityType
+     properties:
+        content(内容): Text
+          index: TextAndVector
+     relations:
+        sourceChunk(关联): Chunk
+        childOf(子标题): Outline     
+        """
+
+    @property
+    def index_cost(self) -> str:
+        msg = """
+        索引构建的成本：
+        
+        1、抽取模型消耗：7B xx tokens
+        2、向量模型消耗：bge-m3 xx tokens
+        3、耗时：xx 分钟
+        4、存储：xx GB
+        """
+        return msg
+
+    @property
+    def applicable_scenarios(self) -> str:
+        msg = """
+        检索方法描述：
+        
+        # recall_chunks,基于chunk name/content, 通过bm25/emb 等实现chunk召回
+        chunks1 = recall_chunks(rewrite(sub_query))
+        ……
+        return [chunks1]
+        """
+        return msg
+
+    @property
+    def retrieval_method(self) -> str:
+        return ""
+
+    @classmethod
+    def build_extractor_config(cls, llm_config: Dict, vectorize_model_config: Dict):
+        return [
+            {
+                "type": "outline_extractor",
+            }
+        ]
+
+    @classmethod
+    def build_retriever_config(cls, llm_config: Dict, vectorize_model_config: Dict):
+        return [
+            {
+                "type": "outline_chunk_retriever",
+                "vectorize_model": vectorize_model_config,
+                "search_api": {"type": "openspg_search_api"},
+                "graph_api": {"type": "openspg_graph_api"},
+                "top_k": 10,
             },
         ]
 
@@ -402,384 +607,4 @@
                 "top_k": 20,
                 "kag_qa_task_config_key": kb_task_project_id
             },
-        ]
-
-
-@KAGIndexManager.register("chunk_index")
-class ChunkIndexManager(KAGIndexManager):
-    @property
-    def name(self):
-        return "Chunk based Index Manager"
-
-    @property
-    def schema(self) -> str:
-        return """
-Chunk(文本块): EntityType
-     properties:
-        content(内容): Text
-          index: TextAndVector        
-        """
-
-    @property
-    def index_cost(self) -> str:
-        msg = """
-        索引构建的成本：
-        
-        1、抽取模型消耗：7B xx tokens
-        2、向量模型消耗：bge-m3 xx tokens
-        3、耗时：xx 分钟
-        4、存储：xx GB
-        """
-        return msg
-
-    @property
-    def applicable_scenarios(self) -> str:
-        msg = """
-        检索方法描述：
-        
-        # recall_chunks,基于chunk name/content, 通过bm25/emb 等实现chunk召回
-        chunks1 = recall_chunks(rewrite(sub_query))
-        ……
-        return [chunks1]
-        """
-        return msg
-
-    @property
-    def retrieval_method(self) -> str:
-        return ""
-
-    @classmethod
-    def build_extractor_config(cls, llm_config: Dict, vectorize_model_config: Dict):
-        return [
-            {
-                "type": "naive_rag_extractor",
-            }
-        ]
-
-    @classmethod
-    def build_retriever_config(cls, llm_config: Dict, vectorize_model_config: Dict):
-        return [
-            {
-                "type": "vector_chunk_retriever",
-                "vectorize_model": vectorize_model_config,
-                "search_api": {"type": "openspg_search_api"},
-                "top_k": 10,
-            },
-            {
-                "type": "text_chunk_retriever",
-                "vectorize_model": vectorize_model_config,
-                "search_api": {"type": "openspg_search_api"},
-                "top_k": 10,
-            },
-        ]
-
-
-@KAGIndexManager.register("table_index")
-class TableIndexManager(KAGIndexManager):
-    @property
-    def name(self):
-        return "Table based Index Manager"
-
-    @property
-    def schema(self) -> str:
-        return """
-Table(表格): EntityType
-    properties:
-        content(内容): Text
-          index: TextAndVector
-        beforeText(前缀): Text
-          index: TextAndVector
-        afterText(后缀): Text
-          index: TextAndVector
-    relations:
-        sourceChunk(关联): Chunk       
-        """
-
-    @property
-    def index_cost(self) -> str:
-        msg = """
-        索引构建的成本：
-        
-        1、抽取模型消耗：7B xx tokens
-        2、向量模型消耗：bge-m3 xx tokens
-        3、耗时：xx 分钟
-        4、存储：xx GB
-        """
-        return msg
-
-    @property
-    def applicable_scenarios(self) -> str:
-        msg = """
-        检索方法描述：
-        
-        # recall_chunks,基于chunk name/content, 通过bm25/emb 等实现chunk召回
-        chunks1 = recall_chunks(rewrite(sub_query))
-        ……
-        return [chunks1]
-        """
-        return msg
-
-    @property
-    def retrieval_method(self) -> str:
-        return ""
-
-    @classmethod
-    def build_extractor_config(cls, llm_config: Dict, vectorize_model_config: Dict):
-        return [
-            {
-                "type": "table_extractor",
-                "llm": llm_config,
-                "table_context_prompt": {"type": "table_context"},
-                "table_row_col_summary_prompt": {"type": "table_row_col_summary"},
-            }
-        ]
-
-    @classmethod
-    def build_retriever_config(cls, llm_config: Dict, vectorize_model_config: Dict):
-        return [
-            {
-                "type": "table_retriever",
-                "vectorize_model": vectorize_model_config,
-                "search_api": {"type": "openspg_search_api"},
-                "graph_api": {"type": "openspg_graph_api"},
-                "top_k": 10,
-            },
-        ]
-
-
-@KAGIndexManager.register("summary_index")
-class SummaryIndexManager(KAGIndexManager):
-    @property
-    def name(self):
-        return "Summary based Index Manager"
-
-    @property
-    def schema(self) -> str:
-        return """
-Summary(文本摘要): EntityType
-     properties:
-        content(内容): Text
-          index: TextAndVector
-     relations:
-        sourceChunk(关联): Chunk
-        childOf(子摘要): Summary      
-        """
-
-    @property
-    def index_cost(self) -> str:
-        msg = """
-        索引构建的成本：
-        
-        1、抽取模型消耗：7B xx tokens
-        2、向量模型消耗：bge-m3 xx tokens
-        3、耗时：xx 分钟
-        4、存储：xx GB
-        """
-        return msg
-
-    @property
-    def applicable_scenarios(self) -> str:
-        msg = """
-        检索方法描述：
-        
-        # recall_chunks,基于chunk name/content, 通过bm25/emb 等实现chunk召回
-        chunks1 = recall_chunks(rewrite(sub_query))
-        ……
-        return [chunks1]
-        """
-        return msg
-
-    @property
-    def retrieval_method(self) -> str:
-        return ""
-
-    @classmethod
-    def build_extractor_config(cls, llm_config: Dict, vectorize_model_config: Dict):
-        return [
-            {
-                "type": "summary_extractor",
-                "llm_module": llm_config,
-                "chunk_summary_prompt": {"type": "default_chunk_summary"},
-            }
-        ]
-
-    @classmethod
-    def build_retriever_config(cls, llm_config: Dict, vectorize_model_config: Dict):
-        return [
-            {
-                "type": "summary_chunk_retriever",
-                "vectorize_model": vectorize_model_config,
-                "search_api": {"type": "openspg_search_api"},
-                "graph_api": {"type": "openspg_graph_api"},
-                "top_k": 10,
-                "score_threshold": 0.8,
-            },
-        ]
-
-
-@KAGIndexManager.register("outline_index")
-class OutlineIndexManager(KAGIndexManager):
-    @property
-    def name(self):
-        return "Outline based Index Manager"
-
-    @property
-    def schema(self) -> str:
-        return """
-Outline(标题大纲): EntityType
-     properties:
-        content(内容): Text
-          index: TextAndVector
-     relations:
-        sourceChunk(关联): Chunk
-        childOf(子标题): Outline     
-        """
-
-    @property
-    def index_cost(self) -> str:
-        msg = """
-        索引构建的成本：
-        
-        1、抽取模型消耗：7B xx tokens
-        2、向量模型消耗：bge-m3 xx tokens
-        3、耗时：xx 分钟
-        4、存储：xx GB
-        """
-        return msg
-
-    @property
-    def applicable_scenarios(self) -> str:
-        msg = """
-        检索方法描述：
-        
-        # recall_chunks,基于chunk name/content, 通过bm25/emb 等实现chunk召回
-        chunks1 = recall_chunks(rewrite(sub_query))
-        ……
-        return [chunks1]
-        """
-        return msg
-
-    @property
-    def retrieval_method(self) -> str:
-        return ""
-
-    @classmethod
-    def build_extractor_config(cls, llm_config: Dict, vectorize_model_config: Dict):
-        return [
-            {
-                "type": "outline_extractor",
-            }
-        ]
-
-    @classmethod
-    def build_retriever_config(cls, llm_config: Dict, vectorize_model_config: Dict):
-        return [
-            {
-                "type": "outline_chunk_retriever",
-                "vectorize_model": vectorize_model_config,
-                "search_api": {"type": "openspg_search_api"},
-                "graph_api": {"type": "openspg_graph_api"},
-                "top_k": 10,
-            },
-        ]
-
-
-@KAGIndexManager.register("kag_hybrid_index")
-class KAGHybridIndexManager(KAGIndexManager):
-    @property
-    def name(self):
-        return "Chunk and Graph based hybrid Index Manager"
-
-    @property
-    def schema(self) -> str:
-        return """
-Chunk(文本块): EntityType
-     properties:
-        content(内容): Text
-          index: TextAndVector        
-        """
-
-    @property
-    def index_cost(self) -> str:
-        msg = """
-        索引构建的成本：
-        
-        1、抽取模型消耗：7B xx tokens
-        2、向量模型消耗：bge-m3 xx tokens
-        3、耗时：xx 分钟
-        4、存储：xx GB
-        """
-        return msg
-
-    @property
-    def applicable_scenarios(self) -> str:
-        msg = """
-        检索方法描述：
-        
-        # recall_chunks,基于chunk name/content, 通过bm25/emb 等实现chunk召回
-        chunks1 = recall_chunks(rewrite(sub_query))
-        return [chunks1]
-        """
-        return msg
-
-    @property
-    def retrieval_method(self) -> str:
-        return ""
-
-    @classmethod
-    def build_extractor_config(cls, llm_config: Dict, vectorize_model_config: Dict):
-        return [
-            {
-                "type": "schema_free_extractor",
-                "llm": llm_config,
-            }
-        ]
-
-    @classmethod
-    def build_retriever_config(cls, llm_config: Dict, vectorize_model_config: Dict):
-        return [
-            {
-                "type": "kg_cs_open_spg",
-                "path_select": {
-                    "type": "exact_one_hop_select",
-                    "vectorize_model": vectorize_model_config,
-                },
-                "entity_linking": {
-                    "type": "entity_linking",
-                    "recognition_threshold": 0.9,
-                    "exclude_types": ["Chunk"],
-                    "vectorize_model": vectorize_model_config,
-                },
-                "llm": llm_config,
-            },
-            {
-                "type": "kg_fr_open_spg",
-                "top_k": 20,
-                "path_select": {
-                    "type": "fuzzy_one_hop_select",
-                    "llm_client": llm_config,
-                    "vectorize_model": vectorize_model_config,
-                },
-                "ppr_chunk_retriever_tool": {
-                    "type": "ppr_chunk_retriever",
-                    "llm_client": llm_config,
-                    "vectorize_model": vectorize_model_config,
-                },
-                "entity_linking": {
-                    "type": "entity_linking",
-                    "recognition_threshold": 0.8,
-                    "exclude_types": ["Chunk"],
-                    "vectorize_model": vectorize_model_config,
-                },
-                "llm": llm_config,
-            },
-            {
-                "type": "rc_open_spg",
-                "vector_chunk_retriever": {
-                    "type": "vector_chunk_retriever",
-                    "vectorize_model": vectorize_model_config,
-                },
-                "vectorize_model": vectorize_model_config,
-                "top_k": 20,
-            },
         ]