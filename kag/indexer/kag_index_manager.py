--- conflicted
+++ resolved
@@ -566,22 +566,6 @@
 
     @property
     def applicable_scenarios(self) -> str:
-<<<<<<< HEAD
-
-        msg = """
-        检索方法描述：
-        
-        # 先根据子问题进行原始问召回
-        atomic_queries = get_atomic_queries(sub_query)
-        # 再据子问题召回知识点
-        knowledge_units = get_knowledge_units(sub_query)
-        # 根据logical-form召回知识点
-        knowledge_units += get_knowledge_units(logcal-form)
-        # 根据logical-form召回实体和关系点
-        entities = get_entities(logical_form)
-        # 使用ppr召回chunk
-        chunks = get_ppr_chunks(atomic_queries+knowledge_units+entities)
-=======
         return """
         **适用场景**: 适用于需要深度推理和关联分析的复杂问题。它能够理解问题的结构，并在知识图谱和文本块之间进行联合查询，应对需要跨领域知识或多跳推理的场景。
 
@@ -591,7 +575,6 @@
         - **路径3 (RC)**: `vector_chunk_retriever(query)` -> 纯向量检索，作为补充召回。
         
         最终将多路结果融合，提供最全面的答案依据。
->>>>>>> 984c2f40
         """
 
     @property
