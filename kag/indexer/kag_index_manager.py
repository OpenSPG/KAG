# Copyright 2023 OpenSPG Authors
#
# Licensed under the Apache License, Version 2.0 (the "License"); you may not use this file except
# in compliance with the License. You may obtain a copy of the License at
#
# http://www.apache.org/licenses/LICENSE-2.0
#
# Unless required by applicable law or agreed to in writing, software distributed under the License
# is distributed on an "AS IS" BASIS, WITHOUT WARRANTIES OR CONDITIONS OF ANY KIND, either express
# or implied.
# flake8: noqa
from typing import Dict

from kag.common.conf import KAGConstants
from kag.common.registry import Registrable


class KAGIndexManager(Registrable):
    def __init__(self, llm_config: Dict, vectorize_model_config: Dict):
        self.extractor_config = self.build_extractor_config(
            llm_config, vectorize_model_config
        )
        self.retriever_config = self.build_retriever_config(
            llm_config, vectorize_model_config
        )

    @property
    def name(self):
        return "KAG Index Manager"

    @property
    def description(self) -> str:
        return ""

    @property
    def schema(self) -> str:
        return ""

    @property
    def as_default(self) -> bool:
        return False

    def get_meta(self):
        return {
            "name": self.name,
            "description": self.description,
            "schema": self.schema,
            "config": {
                "extractor": self.extractor_config,
                "retriever": self.retriever_config,
            },
            "index_cost": self.index_cost,
            "retrieval_method": self.retrieval_method,
            "applicable_scenarios": self.applicable_scenarios,
            "as_default": self.as_default,
        }

    @property
    def applicable_scenarios(self) -> str:
        return ""

    @property
    def index_cost(self) -> str:
        return ""

    @property
    def retrieval_method(self) -> str:
        return "通过构建原子问，实现原子问的检索，一般用于检索与原子问相关的chunk"

    def build_extractor_config(
        self, llm_config: Dict, vectorize_model_config: Dict, **kwargs
    ):
        return []

    def build_retriever_config(
        self, llm_config: Dict, vectorize_model_config: Dict, **kwargs
    ):
        return []


@KAGIndexManager.register("atomic_query_index")
class AtomicIndexManager(KAGIndexManager):
    @property
    def name(self):
        return "基于原子查询的索引管理器"

    @property
    def description(self) -> str:
        return "该索引管理器通过从文档中抽取独立的、可回答的原子查询（AtomicQuery）来构建索引。它旨在将复杂问题分解，并通过检索与这些原子问题最相关的文本块（Chunk）来提供精确的上下文，特别适用于需要细粒度问答的场景。"

    @property
    def schema(self) -> str:
        return """
AtomicQuery(原子问): IndexType
  properties:
    content(内容): Text
      index: TextAndVector
        """

    @property
    def index_cost(self) -> str:
        msg = """
        索引构建的成本：
        
        1、抽取模型消耗：7B 121535 tokens
        2、耗时：109.5 秒
        3、文件字数：10万字
        """
        return msg

    @property
    def applicable_scenarios(self) -> str:
        return """
        **适用场景**: 适用于事实问答、FAQ等可以通过简单问句精确匹配找到答案的场景。

        **检索流程**:
        1. `rewrite(sub_query)`: 对用户问题进行重写，使其更规范。
        2. `recall_atomic_question(...)`: 基于重写后的问题，通过语义或文本匹配召回相似的原子问题。
        3. `get_qa_associate_chunks(...)`: 根据召回的原子问题，找到与之关联的文本块作为最终答案来源。
        
        **代码示例**:
        `chunks = get_qa_associate_chunks(recall_atomic_question(rewrite(sub_query)))`
        """

    @property
    def retrieval_method(self) -> str:
        return "通过构建原子问，实现原子问的检索，一般用于检索与原子问相关的chunk"

    @classmethod
    def build_extractor_config(
        cls, llm_config: Dict, vectorize_model_config: Dict, **kwargs
    ):
        kb_task_project_id = kwargs.get(KAGConstants.KAG_QA_TASK_CONFIG_KEY, None)
        return [
            {
                "type": "atomic_query_extractor",
                "llm": llm_config,
                "prompt": {"type": "atomic_query_extract"},
                "kag_qa_task_config_key": kb_task_project_id,
            }
        ]

    @classmethod
    def build_retriever_config(
        cls, llm_config: Dict, vectorize_model_config: Dict, **kwargs
    ):
        kb_task_project_id = kwargs.get(KAGConstants.KAG_QA_TASK_CONFIG_KEY, None)
        return [
            {
                "type": "atomic_query_chunk_retriever",
                "vectorize_model": vectorize_model_config,
                "score_threshold": 0.7,
                "llm_client": llm_config,
                "query_rewrite_prompt": {"type": "atomic_query_rewrite_prompt"},
                "search_api": {
                    "type": "openspg_search_api",
                    "kag_qa_task_config_key": kb_task_project_id,
                },
                "graph_api": {
                    "type": "openspg_graph_api",
                    "kag_qa_task_config_key": kb_task_project_id,
                },
                "top_k": 10,
                "kag_qa_task_config_key": kb_task_project_id,
            },
            {
                "type": "vector_chunk_retriever",
                "score_threshold": 0.7,
                "vectorize_model": vectorize_model_config,
                "search_api": {
                    "type": "openspg_search_api",
                    "kag_qa_task_config_key": kb_task_project_id,
                },
                "top_k": 10,
                "kag_qa_task_config_key": kb_task_project_id,
            },
            {
                "type": "text_chunk_retriever",
                "vectorize_model": vectorize_model_config,
                "search_api": {
                    "type": "openspg_search_api",
                    "kag_qa_task_config_key": kb_task_project_id,
                },
                "top_k": 10,
                "kag_qa_task_config_key": kb_task_project_id,
            },
        ]


@KAGIndexManager.register("chunk_index")
class ChunkIndexManager(KAGIndexManager):
    @property
    def name(self):
        return "基于文本块的索引管理器"

    @property
    def description(self) -> str:
        return "该索引管理器将文档直接分割成文本块（Chunk），并为这些文本块创建向量和文本索引。这是一种直接而高效的索引方式（Naive RAG），适用于对整个文档进行语义或关键字检索，快速定位包含相关信息的文本片段。"

    @property
    def schema(self) -> str:
        return """
Chunk(文本块): IndexType
     properties:
        content(内容): Text
          index: TextAndVector        
        """

    @property
    def index_cost(self) -> str:
        msg = """
        索引构建的成本：
        
        1、抽取模型消耗：7B 0 tokens
        2、耗时：1.5 秒
        3、文件字数：10万字
        """
        return msg

    @property
    def applicable_scenarios(self) -> str:
        return """
        **适用场景**: 适用于通用、开放式的文档问答，当问题没有特定结构，需要在大量非结构化文本中寻找答案时，主要用于md、pdf等文件问答。

        **检索流程**:
        1. `rewrite(sub_query)`: 对用户问题进行重写。
        2. `recall_chunks(...)`: 直接在所有文本块中进行向量或关键词搜索，召回最相关的文本块。

        **代码示例**:
        `chunks = recall_chunks(rewrite(sub_query))`
        """

    @property
    def retrieval_method(self) -> str:
        return "通过构建chunk 索引，实现chunk 的检索，一般用于检索与chunk 相关的chunk"

    @classmethod
    def build_extractor_config(
        cls, llm_config: Dict, vectorize_model_config: Dict, **kwargs
    ):
        kb_task_project_id = kwargs.get(KAGConstants.KAG_QA_TASK_CONFIG_KEY, None)
        return [
            {
                "type": "naive_rag_extractor",
                "kag_qa_task_config_key": kb_task_project_id,
            }
        ]

    @classmethod
    def build_retriever_config(
        cls, llm_config: Dict, vectorize_model_config: Dict, **kwargs
    ):
        kb_task_project_id = kwargs.get(KAGConstants.KAG_QA_TASK_CONFIG_KEY, None)
        return [
            {
                "type": "vector_chunk_retriever",
                "vectorize_model": vectorize_model_config,
                "search_api": {
                    "type": "openspg_search_api",
                    "kag_qa_task_config_key": kb_task_project_id,
                },
                "top_k": 10,
                "kag_qa_task_config_key": kb_task_project_id,
            },
            {
                "type": "text_chunk_retriever",
                "vectorize_model": vectorize_model_config,
                "search_api": {
                    "type": "openspg_search_api",
                    "kag_qa_task_config_key": kb_task_project_id,
                },
                "top_k": 10,
                "kag_qa_task_config_key": kb_task_project_id,
            },
        ]


@KAGIndexManager.register("table_index")
class TableIndexManager(KAGIndexManager):
    @property
    def name(self):
        return "基于表格的索引管理器"

    @property
    def description(self) -> str:
        return "该索引管理器专门用于识别和抽取文档中的表格数据，并为其内容、上下文（前后文本）创建索引。它能够精确地检索表格，并利用表格与周围文本的关联关系来召回相关的文本块，非常适合处理包含大量结构化表格数据的文档。"

    @property
    def schema(self) -> str:
        return """
Table(表格): IndexType
    properties:
        content(内容): Text
          index: TextAndVector
        beforeText(前缀): Text
          index: TextAndVector
        afterText(后缀): Text
          index: TextAndVector
    relations:
        sourceChunk(关联): Chunk       
        """

    @property
    def index_cost(self) -> str:
        msg = """
        索引构建的成本：
        
        1、抽取模型消耗：7B 0 tokens
        2、耗时：1.5 秒
        3、文件字数：10万字
        """
        return msg

    @property
    def applicable_scenarios(self) -> str:
        return """
        **适用场景**: 当问题涉及到查询表格中的数据时，例如"XX产品的价格是多少？"或者需要引用表格内容进行回答的场景。

        """

    @property
    def retrieval_method(self) -> str:
        return """
        通过构建表格索引，实现表格的检索，一般用于检索与表格相关的chunk


        **检索流程**:
        1. `rewrite(sub_query)`: 对用户问题进行重写。
        2. `recall_table(...)`: 根据问题内容，搜索并召回最相关的表格。
        3. `get_table_associate_chunks(...)`: 找到与召回表格相关联的文本块，提供更丰富的上下文。

        **代码示例**:
        `chunks = get_table_associate_chunks(recall_table(rewrite(sub_query)))`
        """

    @classmethod
    def build_extractor_config(
        cls, llm_config: Dict, vectorize_model_config: Dict, **kwargs
    ):
        kb_task_project_id = kwargs.get(KAGConstants.KAG_QA_TASK_CONFIG_KEY, None)
        return [
            {
                "type": "table_extractor",
                "llm": llm_config,
                "table_context_prompt": {"type": "table_context"},
                "table_row_col_summary_prompt": {"type": "table_row_col_summary"},
                "kag_qa_task_config_key": kb_task_project_id,
            }
        ]

    @classmethod
    def build_retriever_config(
        cls, llm_config: Dict, vectorize_model_config: Dict, **kwargs
    ):
        kb_task_project_id = kwargs.get(KAGConstants.KAG_QA_TASK_CONFIG_KEY, None)
        return [
            {
                "type": "table_retriever",
                "vectorize_model": vectorize_model_config,
                "search_api": {
                    "type": "openspg_search_api",
                    "kag_qa_task_config_key": kb_task_project_id,
                },
                "graph_api": {
                    "type": "openspg_graph_api",
                    "kag_qa_task_config_key": kb_task_project_id,
                },
                "top_k": 10,
                "kag_qa_task_config_key": kb_task_project_id,
            },
        ]


@KAGIndexManager.register("summary_index")
class SummaryIndexManager(KAGIndexManager):
    @property
    def name(self):
        return "基于摘要的索引管理器"

    @property
    def description(self) -> str:
        return "该索引管理器利用大语言模型对文本块（Chunk）生成多层次的摘要（Summary），并基于这些摘要构建索引。通过检索摘要，可以快速理解大段文本的核心内容，并利用摘要与原始文本块的关联来召回详细信息，适用于需要信息概览和层层深入的检索场景。"

    @property
    def schema(self) -> str:
        return """
Summary(文本摘要): IndexType
     properties:
        content(内容): Text
          index: TextAndVector
     relations:
        sourceChunk(关联): Chunk
        childOf(子摘要): Summary      
        """

    @property
    def index_cost(self) -> str:
        msg = """
        索引构建的成本：
        
        1、抽取模型消耗：7B 88701 tokens
        2、耗时：85.2 秒钟
        3、文件字数：10万字
        """
        return msg

    @property
    def applicable_scenarios(self) -> str:
        return """
        **适用场景**: 适用于需要对长文档进行归纳总结，或者需要从宏观到微观层层钻取信息的场景。

        """

    @property
    def retrieval_method(self) -> str:
        return """
        通过大模型总结的摘要，实现摘要的检索，一般用于检索与摘要相关的chunk
        

        **检索流程**:
        1. `rewrite(sub_query)`: 对用户问题进行重写。
        2. `recall_summary(...)`: 根据问题搜索并召回最相关的摘要。
        3. `get_summary_associate_chunks(...)`: 通过召回的摘要，找到其对应的原始文本块，提供详细信息。

        **代码示例**:
        `chunks = get_summary_associate_chunks(recall_summary(rewrite(sub_query)))`
        """

    @classmethod
    def build_extractor_config(
        cls, llm_config: Dict, vectorize_model_config: Dict, **kwargs
    ):
        kb_task_project_id = kwargs.get(KAGConstants.KAG_QA_TASK_CONFIG_KEY, None)
        return [
            {
                "type": "summary_extractor",
                "llm_module": llm_config,
                "chunk_summary_prompt": {"type": "default_chunk_summary"},
                "kag_qa_task_config_key": kb_task_project_id,
            }
        ]

    @classmethod
    def build_retriever_config(
        cls, llm_config: Dict, vectorize_model_config: Dict, **kwargs
    ):
        kb_task_project_id = kwargs.get(KAGConstants.KAG_QA_TASK_CONFIG_KEY, None)
        return [
            {
                "type": "summary_chunk_retriever",
                "vectorize_model": vectorize_model_config,
                "search_api": {
                    "type": "openspg_search_api",
                    "kag_qa_task_config_key": kb_task_project_id,
                },
                "graph_api": {
                    "type": "openspg_graph_api",
                    "kag_qa_task_config_key": kb_task_project_id,
                },
                "top_k": 10,
                "score_threshold": 0.8,
                "kag_qa_task_config_key": kb_task_project_id,
            },
        ]


@KAGIndexManager.register("outline_index")
class OutlineIndexManager(KAGIndexManager):
    @property
    def name(self):
        return "基于大纲的索引管理器"

    @property
    def description(self) -> str:
        return "该索引管理器通过解析文档的结构（如标题层级）来构建大纲（Outline）索引。这种索引保留了文档的层次结构，允许用户通过检索章节标题来快速定位到文档的特定部分，并召回与该大纲节点相关的文本块。"

    @property
    def schema(self) -> str:
        return """
Outline(标题大纲): IndexType
     properties:
        content(内容): Text
          index: TextAndVector
     relations:
        sourceChunk(关联): Chunk
        childOf(子标题): Outline     
        """

    @property
    def index_cost(self) -> str:
        msg = """
        索引构建的成本：
        
        1、抽取模型消耗：7B 0 tokens
        2、耗时：9.4 秒
        3、文件字数：10万字
        """
        return msg

    @property
    def applicable_scenarios(self) -> str:
        return """
        **适用场景**: 适用于结构化文档的问答，特别是当问题与文档的特定章节或标题相关时。

        """

    @property
    def retrieval_method(self) -> str:
        return """
        通过构建时文本的大纲，实现大纲的检索，一般用于检索与大纲相关的chunk
        
                **检索流程**:
        1. `rewrite(sub_query)`: 对用户问题进行重写。
        2. `recall_outline(...)`: 根据问题搜索召回最相关的大纲标题，并可沿着大纲层级扩展。
        3. `get_outline_associate_chunks(...)`: 根据召回的大纲，找到其对应的文本块。

        **代码示例**:
        `chunks = get_outline_associate_chunks(recall_outline(rewrite(sub_query)))`
        """

    @classmethod
    def build_extractor_config(
        cls, llm_config: Dict, vectorize_model_config: Dict, **kwargs
    ):
        kb_task_project_id = kwargs.get(KAGConstants.KAG_QA_TASK_CONFIG_KEY, None)
        return [
            {
                "type": "outline_extractor",
                "kag_qa_task_config_key": kb_task_project_id,
            }
        ]

    @classmethod
    def build_retriever_config(
        cls, llm_config: Dict, vectorize_model_config: Dict, **kwargs
    ):
        kb_task_project_id = kwargs.get(KAGConstants.KAG_QA_TASK_CONFIG_KEY, None)
        return [
            {
                "type": "outline_chunk_retriever",
                "vectorize_model": vectorize_model_config,
                "search_api": {
                    "type": "openspg_search_api",
                    "kag_qa_task_config_key": kb_task_project_id,
                },
                "graph_api": {
                    "type": "openspg_graph_api",
                    "kag_qa_task_config_key": kb_task_project_id,
                },
                "top_k": 10,
                "kag_qa_task_config_key": kb_task_project_id,
            },
        ]


@KAGIndexManager.register("kag_hybrid_index")
class KAGHybridIndexManager(KAGIndexManager):
    @property
    def name(self):
        return "基于文本块和图谱的混合索引管理器"

    @property
    def description(self) -> str:
        return "该索引管理器是一种混合方法，它结合了知识图谱（KG）和文本块（Chunk）的优点。它首先从文本中抽取实体和关系构建图谱，然后将文本块与图谱节点关联起来。在检索时，它同时利用图谱的结构化查询能力（CS/FR Retriever）和文本的向量检索能力，实现更精准、更具推理能力的检索，特别适合复杂的问答任务。"

    @property
    def schema(self) -> str:
        return """
Chunk(文本块): IndexType
     properties:
        content(内容): Text
          index: TextAndVector  

KnowledgeUnit(知识点): IndexType
     properties:
        structedContent(结构化文本): Text
          index: TextAndVector
        ontology(本体): Text
        desc(描述): Text
            index: TextAndVector
        relatedQuery(关联问): AtomicQuery
        extendedKnowledge(关联外扩知识点):Text
        content(内容): Text
            index: TextAndVector
        knowledgeType(知识类型): Text

AtomicQuery(原子问): IndexType
  properties:
    title(标题): Text
      index: TextAndVector
  relations:
    relateTo(关联文本块): Chunk
    similar(相似问题): AtomicQuery
    relatedTo(相关): KnowledgeUnit      
        """

    @property
    def index_cost(self) -> str:
        msg = """
        索引构建的成本：

        1、抽取模型消耗：7B 4634332 tokens
        2、耗时：1425 秒
        3、文件字数：10万字
        """
        return msg

    @property
    def applicable_scenarios(self) -> str:
        return """
        **适用场景**: 适用于需要深度推理和关联分析的复杂问题。它能够理解问题的结构，并在知识图谱和文本块之间进行联合查询，应对需要跨领域知识或多跳推理的场景。

        """

    @property
    def retrieval_method(self) -> str:
        return """
        通过构建chunk 与 图谱的关联，实现chunk 的检索，一般用于检索与图谱相关的chunk
        

        **检索流程（多路并行）**:
        - **路径1 (FR)**: `kg_fr_retriever(query)` -> 自由文本检索，召回相关文本块。
        - **路径2 (CS)**: `kg_cs_retriever(logic_form)` -> 基于问题的逻辑结构，在图谱中进行精确检索。
        - **路径3 (RC)**: `vector_chunk_retriever(query)` -> 纯向量检索，作为补充召回。
        
        最终将多路结果融合，提供最全面的答案依据。
        """

<<<<<<< HEAD
=======
    @property
    def retrieval_method(self) -> str:
        return "通过构建chunk 与 图谱的关联，实现图谱、chunk 的检索，一般用于检索与图谱相关的chunk"

>>>>>>> 21cede42
    @classmethod
    def build_extractor_config(
        cls, llm_config: Dict, vectorize_model_config: Dict, **kwargs
    ):
        kb_task_project_id = kwargs.get(KAGConstants.KAG_QA_TASK_CONFIG_KEY, None)
        return [
            {
                "type": "schema_free_extractor",
                "llm": llm_config,
                "kag_qa_task_config_key": kb_task_project_id,
            }
        ]

    @classmethod
    def build_retriever_config(
        cls, llm_config: Dict, vectorize_model_config: Dict, **kwargs
    ):
        kb_task_project_id = kwargs.get(KAGConstants.KAG_QA_TASK_CONFIG_KEY, None)
        return [
            {
                "type": "kg_cs_open_spg",
                "path_select": {
                    "type": "exact_one_hop_select",
                    "vectorize_model": vectorize_model_config,
                    "search_api": {
                        "type": "openspg_search_api",
                        "kag_qa_task_config_key": kb_task_project_id,
                    },
                    "graph_api": {
                        "type": "openspg_graph_api",
                        "kag_qa_task_config_key": kb_task_project_id,
                    },
                    "kag_qa_task_config_key": kb_task_project_id,
                },
                "entity_linking": {
                    "type": "entity_linking",
                    "recognition_threshold": 0.9,
                    "exclude_types": ["Chunk"],
                    "vectorize_model": vectorize_model_config,
                    "search_api": {
                        "type": "openspg_search_api",
                        "kag_qa_task_config_key": kb_task_project_id,
                    },
                    "graph_api": {
                        "type": "openspg_graph_api",
                        "kag_qa_task_config_key": kb_task_project_id,
                    },
                    "kag_qa_task_config_key": kb_task_project_id,
                },
                "std_schema": {
                    "type": "default_std_schema",
                    "vectorize_model": vectorize_model_config,
                    "search_api": {
                        "type": "openspg_search_api",
                        "kag_qa_task_config_key": kb_task_project_id,
                    },
                    "kag_qa_task_config_key": kb_task_project_id,
                },
                "llm": llm_config,
                "kag_qa_task_config_key": kb_task_project_id,
            },
            {
                "type": "kg_fr_knowledge_unit",
                "top_k": 20,
                "path_select": {
                    "type": "fuzzy_one_hop_select",
                    "llm_client": llm_config,
                    "vectorize_model": vectorize_model_config,
                    "search_api": {
                        "type": "openspg_search_api",
                        "kag_qa_task_config_key": kb_task_project_id,
                    },
                    "graph_api": {
                        "type": "openspg_graph_api",
                        "kag_qa_task_config_key": kb_task_project_id,
                    },
                    "kag_qa_task_config_key": kb_task_project_id,
                },
                "ppr_chunk_retriever_tool": {
                    "type": "ppr_chunk_retriever",
                    "llm_client": llm_config,
                    "vectorize_model": vectorize_model_config,
                    "search_api": {
                        "type": "openspg_search_api",
                        "kag_qa_task_config_key": kb_task_project_id,
                    },
                    "graph_api": {
                        "type": "openspg_graph_api",
                        "kag_qa_task_config_key": kb_task_project_id,
                    },
                    "kag_qa_task_config_key": kb_task_project_id,
                    "ner": {
                        "type": "ner",
                        "kag_qa_task_config_key": kb_task_project_id,
                        "ner_prompt": {
                            "type": "default_question_ner",
                            "kag_qa_task_config_key": kb_task_project_id,
                        },
                        "std_prompt": {"type": "default_std"},
                        "llm_module": llm_config,
                    },
                },
                "entity_linking": {
                    "type": "entity_linking",
                    "recognition_threshold": 0.8,
                    "exclude_types": ["Chunk"],
                    "vectorize_model": vectorize_model_config,
                    "search_api": {
                        "type": "openspg_search_api",
                        "kag_qa_task_config_key": kb_task_project_id,
                    },
                    "graph_api": {
                        "type": "openspg_graph_api",
                        "kag_qa_task_config_key": kb_task_project_id,
                    },
                    "kag_qa_task_config_key": kb_task_project_id,
                },
                "std_schema": {
                    "type": "default_std_schema",
                    "vectorize_model": vectorize_model_config,
                    "search_api": {
                        "type": "openspg_search_api",
                        "kag_qa_task_config_key": kb_task_project_id,
                    },
                    "kag_qa_task_config_key": kb_task_project_id,
                },
                "llm": llm_config,
                "kag_qa_task_config_key": kb_task_project_id,
            },
            {
                "type": "rc_open_spg",
                "search_api": {
                    "type": "openspg_search_api",
                    "kag_qa_task_config_key": kb_task_project_id,
                },
                "vector_chunk_retriever": {
                    "type": "vector_chunk_retriever",
                    "vectorize_model": vectorize_model_config,
                    "search_api": {
                        "type": "openspg_search_api",
                        "kag_qa_task_config_key": kb_task_project_id,
                    },
                    "kag_qa_task_config_key": kb_task_project_id,
                },
                "vectorize_model": vectorize_model_config,
                "top_k": 20,
                "kag_qa_task_config_key": kb_task_project_id,
            },
        ]<|MERGE_RESOLUTION|>--- conflicted
+++ resolved
@@ -626,13 +626,7 @@
         最终将多路结果融合，提供最全面的答案依据。
         """
 
-<<<<<<< HEAD
-=======
-    @property
-    def retrieval_method(self) -> str:
-        return "通过构建chunk 与 图谱的关联，实现图谱、chunk 的检索，一般用于检索与图谱相关的chunk"
-
->>>>>>> 21cede42
+
     @classmethod
     def build_extractor_config(
         cls, llm_config: Dict, vectorize_model_config: Dict, **kwargs
