#------------project configuration start----------------#
openie_llm: &openie_llm
  type: maas
  base_url: https://dashscope.aliyuncs.com/compatible-mode/v1/
  api_key: sk-
  model: qwen2.5-7b-instruct
  enable_check: false
  max_tokens: 8192


ner_llm: &ner_llm
  type: maas
  base_url: https://dashscope.aliyuncs.com/compatible-mode/v1/
  api_key: sk-
  model: qwen2.5-7b-instruct
  enable_check: false
  max_tokens: 1024

chat_llm: &chat_llm
  type: maas
  base_url: https://dashscope.aliyuncs.com/compatible-mode/v1/
  api_key: sk-
  model: qwen2.5-72b-instruct
  enable_check: false
  max_tokens: 1024

vectorize_model: &vectorize_model
  api_key: sk-
  base_url: https://api.siliconflow.cn/v1/
  model: BAAI/bge-m3
  type: openai
  vector_dimensions: 1024
  max_rate: 1000
  time_period: 60
vectorizer: *vectorize_model

log:
  level: INFO

project:
  biz_scene: default
<<<<<<< HEAD
  host_addr: http://127.0.0.1:8887
  id: '2'
=======
  host_addr: http://8.211.148.36:8887
  id: '1'
>>>>>>> c92d9573
  language: zh
  namespace: AFAC2024
#------------project configuration end----------------#

#------------kag-builder configuration start----------------#

e1: &e1
  type: schema_free_extractor # kag.builder.component.extractor.schema_free_extractor.SchemaFreeExtractor
  llm: *openie_llm
  ner_prompt:
    type: default_ner # kag.builder.prompt.default.ner.OpenIENERPrompt
  std_prompt:
    type: default_std # kag.builder.prompt.default.std.OpenIEEntitystandardizationdPrompt
  triple_prompt:
    type: default_triple # kag.builder.prompt.default.triple.OpenIETriplePrompt

e2: &e2
<<<<<<< HEAD
  type: chunk_extractor # kag.builder.component.extractor.chunk_extractor.ChunkExtractor

e3: &e3
  type: outline_extractor # kag.builder.component.extractor.outline_extractor.OutlineExtractor

e4: &e4
  type: summary_extractor # kag.builder.component.extractor.summary_extractor.SummaryExtractor
=======
  type: chunk_extractor # kag.builder.component.extractor.schema_free_extractor.SchemaFreeExtractor

e3: &e3
  type: outline_extractor # kag.builder.component.extractor.schema_free_extractor.SchemaFreeExtractor
>>>>>>> c92d9573

e4: &e4
  type: summary_extractor # kag.builder.component.extractor.summary_extractor.SummaryExtractor
  llm_module: *openie_llm
  chunk_summary_prompt:
    type: default_chunk_summary

e5: &e5
  type: table_extractor
  llm: *openie_llm
  table_context_prompt:
    type: table_context
  table_row_col_summary_prompt:
    type: table_row_col_summary

e6: &e6
  type: atomic_query_extractor # kag.builder.component.extractor.chunk_extractor.ChunkExtractor
  llm: *openie_llm
  prompt:
    type: atomic_query_extract

kag_builder_pipeline:
  chain:
    type: unstructured_builder_chain # kag.builder.default_chain.DefaultUnstructuredBuilderChain
    extractor:
      - *e1
      - *e2
      - *e3
      - *e4
      - *e5
      - *e6
    reader:
      type: md_reader # kag.builder.component.reader.dict_reader.DictReader
      cut_depth: 6
    post_processor:
      type: kag_post_processor # kag.builder.component.postprocessor.kag_postprocessor.KAGPostProcessor
    splitter:
      type: length_splitter # kag.builder.component.splitter.length_splitter.LengthSplitter
      split_length: 1000
      window_length: 0
    vectorizer:
      type: batch_vectorizer # kag.builder.component.vectorizer.batch_vectorizer.BatchVectorizer
      vectorize_model: *vectorize_model
    writer:
      type: kg_writer # kag.builder.component.writer.kg_writer.KGWriter
  num_threads_per_chain: 10
  num_chains: 8
  max_concurrency: 1
  scanner:
    #type: file_scanner
    type: dir_file_scanner # kag.builder.component.scanner.directory_scanner.DirectoryScanner
    file_suffix: md
#------------kag-builder configuration end----------------#

#------------kag-solver configuration start----------------#
search_api: &search_api
  type: openspg_search_api #kag.solver.tools.search_api.impl.openspg_search_api.OpenSPGSearchAPI

graph_api: &graph_api
  type: openspg_graph_api #kag.solver.tools.graph_api.impl.openspg_graph_api.OpenSPGGraphApi

r1: &r1
  type: atomic_query_chunk_retriever
  vectorize_model: *vectorize_model
  search_api: *search_api
  graph_api: *graph_api
  llm_client: *chat_llm
  query_rewrite_prompt:
    type: atomic_query_rewrite_prompt
  top_k: 10

r2: &r2
<<<<<<< HEAD
  type: text_chunk_retriever
=======
  type: outline_chunk_retriever
  vectorize_model: *vectorize_model
>>>>>>> c92d9573
  search_api: *search_api
  graph_api: *graph_api
  top_k: 10

r3: &r3
  type: summary_chunk_retriever
  vectorize_model: *vectorize_model
  search_api: *search_api
  graph_api: *graph_api
  score_threshold: 0.8
  top_k: 10

r4: &r4
  type: vector_chunk_retriever
  vectorize_model: *vectorize_model
  search_api: *search_api
  graph_api: *graph_api
  score_threshold: 0.8
  top_k: 10

r5: &r5
  type: table_retriever
  vectorize_model: *vectorize_model
  search_api: *search_api
  graph_api: *graph_api
  top_k: 10

r4: &r4
  type: summary_chunk_retriever
  search_api: *search_api
  graph_api: *graph_api
  vectorize_model: *vectorize_model
  top_k: 5

retriever_executor: &retriever_executor
  type: evidence_based_reasoner
  llm: *chat_llm
  retrievers:
<<<<<<< HEAD
    - *r1
    - *r4
=======
#    - *r1
#    - *r2
    - *r3
    - *r4
#    - *r5
>>>>>>> c92d9573
  merger:
    type: kag_merger

kag_solver_pipeline:
  type: kag_static_pipeline
  planner:
    type: kag_afac_static_planner
    llm: *chat_llm
    plan_prompt:
      type: retriever_static_planning
    rewrite_prompt:
      type: default_query_rewrite
  executors:
    - *retriever_executor
  generator:
    type: llm_generator_with_thought
    llm_client: *chat_llm
    generated_prompt:
      type: default_multi_hop_generator
#------------kag-solver configuration end----------------#<|MERGE_RESOLUTION|>--- conflicted
+++ resolved
@@ -39,13 +39,8 @@
 
 project:
   biz_scene: default
-<<<<<<< HEAD
   host_addr: http://127.0.0.1:8887
   id: '2'
-=======
-  host_addr: http://8.211.148.36:8887
-  id: '1'
->>>>>>> c92d9573
   language: zh
   namespace: AFAC2024
 #------------project configuration end----------------#
@@ -63,20 +58,10 @@
     type: default_triple # kag.builder.prompt.default.triple.OpenIETriplePrompt
 
 e2: &e2
-<<<<<<< HEAD
   type: chunk_extractor # kag.builder.component.extractor.chunk_extractor.ChunkExtractor
 
 e3: &e3
   type: outline_extractor # kag.builder.component.extractor.outline_extractor.OutlineExtractor
-
-e4: &e4
-  type: summary_extractor # kag.builder.component.extractor.summary_extractor.SummaryExtractor
-=======
-  type: chunk_extractor # kag.builder.component.extractor.schema_free_extractor.SchemaFreeExtractor
-
-e3: &e3
-  type: outline_extractor # kag.builder.component.extractor.schema_free_extractor.SchemaFreeExtractor
->>>>>>> c92d9573
 
 e4: &e4
   type: summary_extractor # kag.builder.component.extractor.summary_extractor.SummaryExtractor
@@ -85,7 +70,7 @@
     type: default_chunk_summary
 
 e5: &e5
-  type: table_extractor
+  type: table_extractor # kag.builder.component.extractor.table_extractor.TableExtractor
   llm: *openie_llm
   table_context_prompt:
     type: table_context
@@ -93,7 +78,7 @@
     type: table_row_col_summary
 
 e6: &e6
-  type: atomic_query_extractor # kag.builder.component.extractor.chunk_extractor.ChunkExtractor
+  type: atomic_query_extractor # kag.builder.component.extractor.atomic_query_extractor.AtomicQueryExtractor
   llm: *openie_llm
   prompt:
     type: atomic_query_extract
@@ -126,7 +111,6 @@
   num_chains: 8
   max_concurrency: 1
   scanner:
-    #type: file_scanner
     type: dir_file_scanner # kag.builder.component.scanner.directory_scanner.DirectoryScanner
     file_suffix: md
 #------------kag-builder configuration end----------------#
@@ -149,12 +133,8 @@
   top_k: 10
 
 r2: &r2
-<<<<<<< HEAD
-  type: text_chunk_retriever
-=======
   type: outline_chunk_retriever
   vectorize_model: *vectorize_model
->>>>>>> c92d9573
   search_api: *search_api
   graph_api: *graph_api
   top_k: 10
@@ -182,27 +162,12 @@
   graph_api: *graph_api
   top_k: 10
 
-r4: &r4
-  type: summary_chunk_retriever
-  search_api: *search_api
-  graph_api: *graph_api
-  vectorize_model: *vectorize_model
-  top_k: 5
-
 retriever_executor: &retriever_executor
   type: evidence_based_reasoner
   llm: *chat_llm
   retrievers:
-<<<<<<< HEAD
-    - *r1
-    - *r4
-=======
-#    - *r1
-#    - *r2
     - *r3
     - *r4
-#    - *r5
->>>>>>> c92d9573
   merger:
     type: kag_merger
 
