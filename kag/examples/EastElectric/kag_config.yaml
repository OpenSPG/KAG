#------------project configuration start----------------#
openie_llm: &openie_llm
  type: maas
  base_url: https://dashscope.aliyuncs.com/compatible-mode/v1/
  api_key: sk-
  model: qwen2.5-7b-instruct-1m
  enable_check: false
  max_tokens: 8092

chat_llm: &chat_llm
  type: maas
  base_url: https://dashscope.aliyuncs.com/compatible-mode/v1/
  api_key: sk-
  model: qwen2.5-72b-instruct
  enable_check: false
  max_tokens: 8092

ner_llm: &ner_llm
  type: maas
  base_url: https://dashscope.aliyuncs.com/compatible-mode/v1/
  api_key: sk-
  model: qwen2.5-72b-instruct
  enable_check: false
  max_tokens: 8092

vectorize_model: &vectorize_model
  api_key: sk-
  base_url: https://api.siliconflow.cn/v1/
  model: BAAI/bge-m3
  type: openai
  vector_dimensions: 1024
vectorizer: *vectorize_model

log:
  level: INFO

project:
  biz_scene: default
  host_addr: http://127.0.0.1:8887
  id: '5'
  language: en
  namespace: EastElectric
#------------project configuration end----------------#

#------------kag-builder configuration start----------------#

e1: &e1
  type: schema_free_extractor # kag.builder.component.extractor.schema_free_extractor.SchemaFreeExtractor
  llm: *openie_llm
  ner_prompt:
    type: default_ner # kag.builder.prompt.default.ner.OpenIENERPrompt
  std_prompt:
    type: default_std # kag.builder.prompt.default.std.OpenIEEntitystandardizationdPrompt
  triple_prompt:
    type: default_triple # kag.builder.prompt.default.triple.OpenIETriplePrompt

e2: &e2
  type: outline_extractor # kag.builder.component.extractor.outline_extractor.OutlineExtractor

e3: &e3
  type: summary_extractor # kag.builder.component.extractor.summary_extractor.SummaryExtractor

e4: &e4
  type: chunk_extractor # kag.builder.component.extractor.chunk_extractor.ChunkExtractor

kag_builder_pipeline:
  chain:
    type: unstructured_builder_chain # kag.builder.default_chain.DefaultUnstructuredBuilderChain
    extractor:
      - *e2
      - *e3
      - *e4
    reader:
      type: md_reader # kag.builder.component.reader.dict_reader.DictReader
      cut_depth: 6
    post_processor:
      type: kag_post_processor # kag.builder.component.postprocessor.kag_postprocessor.KAGPostProcessor
    splitter:
      type: length_splitter # kag.builder.component.splitter.length_splitter.LengthSplitter
      split_length: 1000
      window_length: 0
    vectorizer:
      type: batch_vectorizer # kag.builder.component.vectorizer.batch_vectorizer.BatchVectorizer
      vectorize_model: *vectorize_model
    writer:
      type: kg_writer # kag.builder.component.writer.kg_writer.KGWriter
  num_threads_per_chain: 1
  num_chains: 16
  scanner:
    type: file_scanner # kag.builder.component.scanner.dataset_scanner.HotpotqaCorpusScanner
#------------kag-builder configuration end----------------#

#------------kag-solver configuration start----------------#
search_api: &search_api
  type: openspg_search_api #kag.solver.tools.search_api.impl.openspg_search_api.OpenSPGSearchAPI

graph_api: &graph_api
  type: openspg_graph_api #kag.solver.tools.graph_api.impl.openspg_graph_api.OpenSPGGraphApi

r1: &r1
  type: vector_chunk_retriever
  vectorize_model: *vectorize_model
  search_api: *search_api
  top_k: 10

r2: &r2
  type: text_chunk_retriever
  search_api: *search_api
  top_k: 10

r3: &r3
  type: outline_chunk_retriever # recall chunk through outline
  search_api: *search_api
  graph_api: *graph_api
  vectorize_model: *vectorize_model
  top_k: 5

<<<<<<< HEAD
retriever_executor: &retriever_executor
  type: evidence_based_reasoner
  llm: *chat_llm
=======
r4: &r4
  type: summary_chunk_retriever # recall chunk through summary
  search_api: *search_api
  graph_api: *graph_api
  vectorize_model: *vectorize_model
  top_k: 5

retriever_executor: &retriever
  type: kag_hybrid_retrieval_executor
>>>>>>> aa7300b0
  retrievers:
    - *r3
  merger:
    type: kag_merger

kag_solver_pipeline:
  type: kag_static_pipeline
  planner:
    type: kag_static_planner
    llm: *chat_llm
    plan_prompt:
      type: default_retriever_static_planning
    rewrite_prompt:
      type: default_query_rewrite
  executors:
    - *retriever_executor
  generator:
    type: llm_generator_with_thought
    llm_client: *chat_llm
#------------kag-solver configuration end----------------#<|MERGE_RESOLUTION|>--- conflicted
+++ resolved
@@ -115,11 +115,6 @@
   vectorize_model: *vectorize_model
   top_k: 5
 
-<<<<<<< HEAD
-retriever_executor: &retriever_executor
-  type: evidence_based_reasoner
-  llm: *chat_llm
-=======
 r4: &r4
   type: summary_chunk_retriever # recall chunk through summary
   search_api: *search_api
@@ -129,7 +124,6 @@
 
 retriever_executor: &retriever
   type: kag_hybrid_retrieval_executor
->>>>>>> aa7300b0
   retrievers:
     - *r3
   merger:
