--- conflicted
+++ resolved
@@ -119,7 +119,15 @@
         for idx in range(n_batchs):
             start = idx * batch_size
             end = min(start + batch_size, len(texts))
-            embeddings.extend(dense_vectorizer.vectorize(texts[start:end]))
+            sub_texts = []
+            for text in texts[start:end]:
+                if text.strip() != "":
+                    sub_texts.append(text)
+                else:
+                    sub_texts.append("none")
+            if len(sub_texts) == 0:
+                continue
+            embeddings.extend(dense_vectorizer.vectorize(sub_texts))
         return embeddings
 
     def _generate_sparse_vectors(self, sparse_vectorizer, text_batch, batch_size=32):
@@ -135,25 +143,6 @@
         for idx in range(n_batchs):
             start = idx * batch_size
             end = min(start + batch_size, len(texts))
-            embeddings.extend(sparse_vectorizer.vectorize(texts[start:end]))
-        return embeddings
-
-    async def _agenerate_dense_vectors(
-        self, dense_vectorizer, text_batch, batch_size=32
-    ):
-        texts = list(text_batch)
-        if not texts:
-            return []
-
-        if len(texts) % batch_size == 0:
-            n_batchs = len(texts) // batch_size
-        else:
-            n_batchs = len(texts) // batch_size + 1
-        tasks = []
-        for idx in range(n_batchs):
-            start = idx * batch_size
-            end = min(start + batch_size, len(texts))
-<<<<<<< HEAD
             sub_texts = []
             for text in texts[start:end]:
                 if text.strip() != "":
@@ -162,17 +151,11 @@
                     sub_texts.append("none")
             if len(sub_texts) == 0:
                 continue
-            tasks.append(asyncio.create_task(dense_vectorizer.avectorize(sub_texts)))
-=======
-            tasks.append(
-                asyncio.create_task(dense_vectorizer.avectorize(texts[start:end]))
-            )
->>>>>>> 13eaccbe
-        results = await asyncio.gather(*tasks)
-        return [item for sublist in results for item in sublist]
-
-    async def _agenerate_sparse_vectors(
-        self, sparse_vectorizer, text_batch, batch_size=32
+            embeddings.extend(sparse_vectorizer.vectorize(sub_texts))
+        return embeddings
+
+    async def _agenerate_dense_vectors(
+        self, dense_vectorizer, text_batch, batch_size=32
     ):
         texts = list(text_batch)
         if not texts:
@@ -194,13 +177,38 @@
                     sub_texts.append("none")
             if len(sub_texts) == 0:
                 continue
-<<<<<<< HEAD
-            tasks.append(asyncio.create_task(sparse_vectorizer.avectorize(sub_texts)))
-=======
+            tasks.append(
+                asyncio.create_task(dense_vectorizer.avectorize(texts[start:end]))
+            )
+        results = await asyncio.gather(*tasks)
+        return [item for sublist in results for item in sublist]
+
+    async def _agenerate_sparse_vectors(
+        self, sparse_vectorizer, text_batch, batch_size=32
+    ):
+        texts = list(text_batch)
+        if not texts:
+            return []
+
+        if len(texts) % batch_size == 0:
+            n_batchs = len(texts) // batch_size
+        else:
+            n_batchs = len(texts) // batch_size + 1
+        tasks = []
+        for idx in range(n_batchs):
+            start = idx * batch_size
+            end = min(start + batch_size, len(texts))
+            sub_texts = []
+            for text in texts[start:end]:
+                if text.strip() != "":
+                    sub_texts.append(text)
+                else:
+                    sub_texts.append("none")
+            if len(sub_texts) == 0:
+                continue
             tasks.append(
                 asyncio.create_task(sparse_vectorizer.avectorize(texts[start:end]))
             )
->>>>>>> 13eaccbe
         results = await asyncio.gather(*tasks)
         return [item for sublist in results for item in sublist]
 
