--- conflicted
+++ resolved
@@ -168,7 +168,6 @@
         for idx in range(n_batchs):
             start = idx * batch_size
             end = min(start + batch_size, len(texts))
-<<<<<<< HEAD
             sub_texts = []
             for text in texts[start:end]:
                 if text.strip() != "":
@@ -177,10 +176,7 @@
                     sub_texts.append("none")
             if len(sub_texts) == 0:
                 continue
-            tasks.append(asyncio.create_task(vectorizer.avectorize(sub_texts)))
-=======
             tasks.append(asyncio.create_task(sparse_vectorizer.avectorize(texts[start:end])))
->>>>>>> 9d4555d7
         results = await asyncio.gather(*tasks)
         return [item for sublist in results for item in sublist]
 
