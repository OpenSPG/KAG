--- conflicted
+++ resolved
@@ -174,7 +174,6 @@
         for idx in range(n_batchs):
             start = idx * batch_size
             end = min(start + batch_size, len(texts))
-<<<<<<< HEAD
             sub_texts = []
             for text in texts[start:end]:
                 if text.strip() != "":
@@ -183,12 +182,9 @@
                     sub_texts.append("none")
             if len(sub_texts) == 0:
                 continue
-            tasks.append(asyncio.create_task(sparse_vectorizer.avectorize(texts[start:end])))
-=======
             tasks.append(
                 asyncio.create_task(sparse_vectorizer.avectorize(texts[start:end]))
             )
->>>>>>> 6eb9302e
         results = await asyncio.gather(*tasks)
         return [item for sublist in results for item in sublist]
 
