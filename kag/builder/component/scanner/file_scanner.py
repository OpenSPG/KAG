--- conflicted
+++ resolved
@@ -48,24 +48,6 @@
         Returns:
             List[Output]: A list containing the input file path.
         """
-<<<<<<< HEAD
-
-=======
-        if isinstance(input, list):
-
-            file_list = [self.load_data(i)[0] for i in input]
-            if self.sharding_info.shard_count > 1:
-                total_files = len(file_list)
-                shard_size = total_files // self.sharding_info.shard_count
-                start_idx = self.sharding_info.shard_id * shard_size
-                end_idx = (
-                    start_idx + shard_size
-                    if self.sharding_info.shard_id < self.sharding_info.shard_count - 1
-                    else total_files
-                )
-                file_list = file_list[start_idx:end_idx]
-            return file_list
->>>>>>> 278ab82e
         if input.startswith("http://") or input.startswith("https://"):
             from kag.common.utils import download_from_http
 
