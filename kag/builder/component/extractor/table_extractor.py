--- conflicted
+++ resolved
@@ -106,11 +106,7 @@
         sub_graph.add_node(
             input_table_chunk.id,
             input_table_chunk.name,
-<<<<<<< HEAD
-            "Diagram",
-=======
             "Table",
->>>>>>> 6eb9302e
             {
                 "id": input_table_chunk.id,
                 "name": name,
@@ -122,19 +118,11 @@
 
         parent_id = getattr(input_table_chunk, "parent_id", None)
         if parent_id is not None:
-<<<<<<< HEAD
-            # add Diagram_relateTo_Chunk edge
-            sub_graph.add_edge(
-                s_id=input_table_chunk.id,
-                s_label="Diagram",
-                p="relateTo",
-=======
             # add Table_sourceChunk_Chunk edge
             sub_graph.add_edge(
                 s_id=input_table_chunk.id,
                 s_label="Table",
                 p="sourceChunk",
->>>>>>> 6eb9302e
                 o_id=parent_id,
                 o_label="Chunk",
                 properties={},
