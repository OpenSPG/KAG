--- conflicted
+++ resolved
@@ -589,9 +589,5 @@
     )
     dir = os.path.dirname(os.path.abspath(__file__))
     file_path = os.path.join(dir, "../../../../tests/unit/builder/data", "需求内容test.md")
-<<<<<<< HEAD
-    file_path = "/Users/zhangxinhong.zxh/Downloads/阿里巴巴2025财年度中期报告 (2).md"
-=======
->>>>>>> 5ed7e61d
     chunks = reader.invoke(file_path, write_ckpt=False)
     print(chunks)