# -*- coding: utf-8 -*-
# Copyright 2023 OpenSPG Authors
#
# Licensed under the Apache License, Version 2.0 (the "License"); you may not use this file except
# in compliance with the License. You may obtain a copy of the License at
#
# http://www.apache.org/licenses/LICENSE-2.0
#
# Unless required by applicable law or agreed to in writing, software distributed under the License
# is distributed on an "AS IS" BASIS, WITHOUT WARRANTIES OR CONDITIONS OF ANY KIND, either express
# or implied.
import logging
from concurrent.futures import ThreadPoolExecutor, as_completed
from kag.interface import (
    ReaderABC,
    MappingABC,
    ExtractorABC,
    SplitterABC,
    VectorizerABC,
    PostProcessorABC,
    SinkWriterABC,
    KAGBuilderChain,
    ExternalGraphLoaderABC,
)

from kag.common.utils import generate_hash_id
from kag.builder.model.chunk import Chunk
from kag.builder.model.sub_graph import SubGraph

logger = logging.getLogger(__name__)


@KAGBuilderChain.register("structured")
@KAGBuilderChain.register("structured_builder_chain")
class DefaultStructuredBuilderChain(KAGBuilderChain):
    """
    A class representing a default SPG builder chain, used to import structured data based on schema definitions.
    It consists of a mapping component, a writer component, and an optional vectorizer component.
    """

    def __init__(
        self,
        mapping: MappingABC,
        writer: SinkWriterABC,
        vectorizer: VectorizerABC = None,
    ):
        """
        Initializes the DefaultStructuredBuilderChain instance.

        Args:
            mapping (MappingABC): The mapping component to be used.
            writer (SinkWriterABC): The writer component to be used.
            vectorizer (VectorizerABC, optional): The vectorizer component to be used. Defaults to None.
        """
        self.mapping = mapping
        self.writer = writer
        self.vectorizer = vectorizer

    def build(self, **kwargs):
        """
        Construct the builder chain by connecting the mapping, vectorizer (if available), and writer components.

        Args:
            **kwargs: Additional keyword arguments.

        Returns:
            KAGBuilderChain: The constructed builder chain.
        """
        if self.vectorizer:
            chain = self.mapping >> self.vectorizer >> self.writer
        else:
            chain = self.mapping >> self.writer

        return chain

    # def get_component_with_ckpts(self):
    #     return [
    #         self.mapping,
    #         self.vectorizer,
    #         self.writer,
    #     ]

    # def close_checkpointers(self):
    #     for node in self.get_component_with_ckpts():
    #         if node and hasattr(node, "checkpointer"):
    #             node.checkpointer.close()


@KAGBuilderChain.register("unstructured")
@KAGBuilderChain.register("unstructured_builder_chain")
class DefaultUnstructuredBuilderChain(KAGBuilderChain):
    """
    A class representing a default unstructured builder chain, used to build a knowledge graph from unstructured text data such as txt and pdf files.
    It consists of a reader, splitter, extractor, vectorizer, optional post-processor, and writer components.
    """

    def __init__(
        self,
        reader: ReaderABC,
        splitter: SplitterABC = None,
        extractor: ExtractorABC = None,
        vectorizer: VectorizerABC = None,
        writer: SinkWriterABC = None,
        post_processor: PostProcessorABC = None,
    ):
        """
        Initializes the DefaultUnstructuredBuilderChain instance.

        Args:
            reader (ReaderABC): The reader component to be used.
            splitter (SplitterABC): The splitter component to be used.
            extractor (ExtractorABC): The extractor component to be used.
            vectorizer (VectorizerABC): The vectorizer component to be used.
            writer (SinkWriterABC): The writer component to be used.
            post_processor (PostProcessorABC, optional): The post-processor component to be used. Defaults to None.
        """
        self.reader = reader
        self.splitter = splitter
        self.extractor = extractor
        self.vectorizer = vectorizer
        self.post_processor = post_processor
        self.writer = writer

    def build(self, **kwargs):
        pass

    def invoke(self, input_data, max_workers=10, **kwargs):
        """
        Invokes the builder chain to process the input file.

        Args:
            file_path: The path to the input file to be processed.
            max_workers (int, optional): The maximum number of threads to use. Defaults to 10.
            **kwargs: Additional keyword arguments.

        Returns:
            List: The final output from the builder chain.
        """
        def collect_reader_outputs(data):
            chunks = []
            subgraphs = []

            def collect(data):
                if isinstance(data, Chunk):
                    chunks.append(data)
                elif isinstance(data, SubGraph):
                    subgraphs.append(data)
                elif isinstance(data, (tuple, list)):
                    for item in data:
                        collect(item)
                else:
                    logger.debug(f"expect Chunk and SubGraph nested in tuple and list; found {data.__class__}")

            collect(data)
            return chunks, subgraphs

        def collect_reader_outputs(data):
            chunks = []
            subgraphs = []

            def collect(data):
                if isinstance(data, Chunk):
                    chunks.append(data)
                elif isinstance(data, SubGraph):
                    subgraphs.append(data)
                elif isinstance(data, (tuple, list)):
                    for item in data:
                        collect(item)
                else:
                    logger.debug(
                        f"expect Chunk and SubGraph nested in tuple and list; found {data.__class__}"
                    )

            collect(data)
            return chunks, subgraphs

        def execute_node(node, node_input, **kwargs):
            if not isinstance(node_input, list):
                node_input = [node_input]
            node_output = []
            for item in node_input:
                node_output.extend(node.invoke(item, **kwargs))
            return node_output

        def run_extract(chunk):
            flow_data = [chunk]
            input_key = chunk.hash_key
            for node in [
                self.extractor,
                self.vectorizer,
                self.post_processor,
                self.writer,
            ]:
                if node is None:
                    continue
                flow_data = execute_node(node, flow_data, key=input_key)
            return {input_key: flow_data[0]}

        def write_outline_subgraph(subgraph):
            flow_data = [subgraph]
            for node in [
                self.vectorizer,
                self.post_processor,
                self.writer,
            ]:
                if node is None:
                    continue
                flow_data = execute_node(node, flow_data)

        reader_output = self.reader.invoke(input_data, key=generate_hash_id(input_data))
        chunks, subgraphs = collect_reader_outputs(reader_output)

        if subgraphs:
            if self.splitter is not None:
<<<<<<< HEAD
                logger.debug("when reader outputs SubGraph, splitter in chain is ignored; you can split chunks in reader")
=======
                logger.debug(
                    "when reader outputs SubGraph, splitter in chain is ignored; you can split chunks in reader"
                )
>>>>>>> eea6b24d
            for subgraph in subgraphs:
                write_outline_subgraph(subgraph)
            splitter_output = chunks
        else:
            splitter_output = []
            for chunk in reader_output:
                splitter_output.extend(self.splitter.invoke(chunk, key=chunk.hash_key))

        processed_chunk_keys = kwargs.get("processed_chunk_keys", set())
        filtered_chunks = []
        processed = 0
        for chunk in splitter_output:
            if chunk.hash_key not in processed_chunk_keys:
                filtered_chunks.append(chunk)
            else:
                processed += 1
        logger.debug(
            f"Total chunks: {len(splitter_output)}. Checkpointed: {processed}, Pending: {len(filtered_chunks)}."
        )
        result = []
        with ThreadPoolExecutor(max_workers) as executor:
            futures = [executor.submit(run_extract, chunk) for chunk in filtered_chunks]

            from tqdm import tqdm

            for inner_future in tqdm(
                as_completed(futures),
                total=len(futures),
                desc="KAG Extraction From Chunk",
                position=1,
                leave=False,
            ):
                ret = inner_future.result()
                result.append(ret)
        return result


@KAGBuilderChain.register("domain_kg_inject_chain")
class DomainKnowledgeInjectChain(KAGBuilderChain):
    def __init__(
        self,
        external_graph: ExternalGraphLoaderABC,
        writer: SinkWriterABC,
        vectorizer: VectorizerABC = None,
    ):
        """
        Initializes the DefaultStructuredBuilderChain instance.

        Args:
            external_graph (ExternalGraphLoaderABC): The ExternalGraphLoader component to be used.
            writer (SinkWriterABC): The writer component to be used.
            vectorizer (VectorizerABC, optional): The vectorizer component to be used. Defaults to None.
        """
        self.external_graph = external_graph
        self.writer = writer
        self.vectorizer = vectorizer

    def build(self, **kwargs):
        """
        Construct the builder chain by connecting the external_graph, vectorizer (if available), and writer components.

        Args:
            **kwargs: Additional keyword arguments.

        Returns:
            KAGBuilderChain: The constructed builder chain.
        """
        if self.vectorizer:
            chain = self.external_graph >> self.vectorizer >> self.writer
        else:
            chain = self.external_graph >> self.writer

        return chain<|MERGE_RESOLUTION|>--- conflicted
+++ resolved
@@ -136,23 +136,6 @@
         Returns:
             List: The final output from the builder chain.
         """
-        def collect_reader_outputs(data):
-            chunks = []
-            subgraphs = []
-
-            def collect(data):
-                if isinstance(data, Chunk):
-                    chunks.append(data)
-                elif isinstance(data, SubGraph):
-                    subgraphs.append(data)
-                elif isinstance(data, (tuple, list)):
-                    for item in data:
-                        collect(item)
-                else:
-                    logger.debug(f"expect Chunk and SubGraph nested in tuple and list; found {data.__class__}")
-
-            collect(data)
-            return chunks, subgraphs
 
         def collect_reader_outputs(data):
             chunks = []
@@ -212,13 +195,9 @@
 
         if subgraphs:
             if self.splitter is not None:
-<<<<<<< HEAD
-                logger.debug("when reader outputs SubGraph, splitter in chain is ignored; you can split chunks in reader")
-=======
                 logger.debug(
                     "when reader outputs SubGraph, splitter in chain is ignored; you can split chunks in reader"
                 )
->>>>>>> eea6b24d
             for subgraph in subgraphs:
                 write_outline_subgraph(subgraph)
             splitter_output = chunks
