import json
import logging
import time
import uuid

from typing import List, Any, Optional

from tenacity import stop_after_attempt, retry

from kag.common.conf import KAG_PROJECT_CONF
from kag.common.config import get_default_chat_llm_config
from kag.interface import ExecutorABC, ExecutorResponse, LLMClient, Context
from kag.interface.solver.base_model import LogicNode
from kag.interface.solver.reporter_abc import ReporterABC
from kag.interface.solver.model.one_hop_graph import (
    ChunkData,
    RetrievedData,
    KgGraph,
)
from kag.solver.executor.retriever.local_knowledge_base.kag_retriever.utils import get_history_qa
from kag.solver.utils import init_prompt_with_fallback
from kag.solver.executor.retriever.local_knowledge_base.kag_retriever.kag_component.kag_lf_rewriter import (
    KAGLFRewriter,
)

from kag.solver.executor.retriever.local_knowledge_base.kag_retriever.kag_flow import (
    KAGFlow,
)

logger = logging.getLogger()


def to_reference_list(prefix_id, retrieved_datas: List[RetrievedData]):
    refer_docs = []
    refer_id = 0
    for rd in retrieved_datas:
        if isinstance(rd, ChunkData):
            refer_docs.append(
                {
                    "id": f"chunk:{prefix_id}_{refer_id}",
                    "content": rd.content,
                    "document_id": rd.chunk_id,
                    "document_name": rd.title,
                }
            )
            refer_id += 1

        if isinstance(rd, KgGraph):
            spo_set = list(set(rd.get_all_spo()))
            for spo in spo_set:
                refer_docs.append(
                    {
                        "id": f"chunk:{prefix_id}_{refer_id}",
                        "content": spo.to_show_id(),
                        "document_id": str(
                            uuid.uuid5(uuid.NAMESPACE_URL, spo.to_show_id())
                        ),
                        "document_name": "graph data",
                    }
                )
                refer_id += 1
    return refer_docs


class KAGRetrievedResponse(ExecutorResponse):
    """Response object containing retrieved data from knowledge graph processing.

    Attributes:
        sub_retrieved_set (List[SubRetrievedData]): List of processed sub-question results
        retrieved_task (str): Original task description
    """

    def __init__(self):
        super().__init__()
        self.task_id = "0"
        self.sub_retrieved_set = []  # Collection of processed sub-question results
        self.retrieved_task = ""  # Original task description
        self.graph_data = None
        self.chunk_datas = []
        self.summary = ""

    def __str__(self):
        return self.to_string()

    __repr__ = __str__

    def get_chunk_list(self):
        res = []
        for c in self.chunk_datas:
            res.append(f"{c.content}")
        if len(res)==0:
            return to_reference_list(self.task_id, [self.graph_data])
        return res
    def to_reference_list(self):
        """
        {
            "id": "1-1",
            "content": "于谦（1398年5月13日－1457年2月16日），字廷益，号节庵，浙江杭州府钱塘县（今杭州市上城区）人。明朝政治家、军事家、民族英雄。",
            "document_id": "53052eb0f40b11ef817442010a8a0006",
            "document_name": "test.txt"
        }"""
        return to_reference_list(
            self.task_id,
            self.chunk_datas + ([self.graph_data] if self.graph_data else []),
        )

    def to_string(self) -> str:
        """Convert response to human-readable string format

        Returns:
            str: Formatted string containing task description and sub-question results

        Note:
            Contains formatting error: "task: f{self.retrieved_task}"
            should be corrected to "task: {self.retrieved_task}"
        """
        refer_docs = self.to_reference_list()
        for doc in refer_docs:
            doc.pop("document_id")
        if "i don't know" in self.summary.lower() or self.summary == "":
            response_str = {
                "retrieved_task": self.retrieved_task,
                "reference_docs": refer_docs,
            }
        else:
            response_str = {
                "retrieved_task": self.retrieved_task,
                "summary": self.summary,
            }

        return json.dumps(response_str, ensure_ascii=False)

    def to_dict(self):
        """Convert response to dictionary format"""
        return {
            "retrieved_task": self.retrieved_task,
            "sub_question": [item.to_dict() for item in self.sub_retrieved_set],
            "graph_data": [str(spo) for spo in self.graph_data.get_all_spo()]
            if self.graph_data
            else [],
            "chunk_datas": [item.to_dict() for item in self.chunk_datas],
            "summary": self.summary,
        }


def initialize_response(task) -> KAGRetrievedResponse:
    """Create and initialize response container

    Args:
        task: Task configuration object containing description

    Returns:
        KAGRetrievedResponse: Initialized response object
    """
    response = KAGRetrievedResponse()
    response.retrieved_task = str(task)
    response.task_id = task.id
    return response


def store_results(task, response: KAGRetrievedResponse):
    """Store final results in task context

    Args:
        task: Task configuration object
        response (KAGRetrievedResponse): Processed results
    """
    task.update_memory("response", response)
    task.update_memory("chunks", response.chunk_datas)
    task.update_result(response)


@ExecutorABC.register("kag_hybrid_executor")
class KagHybridExecutor(ExecutorABC):
    """Hybrid knowledge graph retrieval executor combining multiple strategies.

    Combines entity linking, path selection, and text chunk retrieval using
    knowledge graph and LLM capabilities to answer complex queries.
    """

    def __init__(
        self, flow, lf_rewriter: KAGLFRewriter, llm_module: LLMClient = None, **kwargs
    ):
        super().__init__(**kwargs)
        self.lf_rewriter: KAGLFRewriter = lf_rewriter
        self.flow_str = flow
        self.solve_question_without_spo_prompt = init_prompt_with_fallback(
            "summary_question", KAG_PROJECT_CONF.biz_scene
        )
        self.llm_module = llm_module or LLMClient.from_config(
            get_default_chat_llm_config()
        )

        self.flow: KAGFlow = KAGFlow(
            flow_str=self.flow_str,
        )

    @property
    def output_types(self):
        """Output type specification for executor responses"""
        return KAGRetrievedResponse

<<<<<<< HEAD
    @retry(stop=stop_after_attempt(3), reraise=True)
    def generate_answer(self, question: str, docs: [], history_qa=[], **kwargs):
=======
    @retry(stop=stop_after_attempt(3))
    def generate_answer(self, tag_id, question: str, docs: [], history_qa=[], **kwargs):
>>>>>>> 0b193879
        """
        Generates a sub-answer based on the given question, knowledge graph, documents, and history.

        Parameters:
        question (str): The main question to answer.
        knowledge_graph (list): A list of knowledge graph data.
        docs (list): A list of documents related to the question.
        history (list, optional): A list of previous query-answer pairs. Defaults to an empty list.

        Returns:
        str: The generated sub-answer.
        """
        prompt = self.solve_question_without_spo_prompt
        params = {
            "question": question,
            "docs": [str(d) for d in docs],
            "history": "\n".join(history_qa),
        }

        llm_output = self.llm_module.invoke(
            params,
            prompt,
            with_json_parse=False,
            with_except=True,
            tag_name=f"kag_hybrid_retriever_summary_{question}",
            segment_name=tag_id,
            **kwargs,
        )
        logger.debug(
            f"sub_question:{question}\n sub_answer:{llm_output} prompt:\n{prompt}"
        )
        if llm_output:
            return llm_output
        return "I don't know"

    def generate_summary(self, tag_id, query, chunks, history, **kwargs):
        if not chunks:
            return ""
        history_qa = get_history_qa(history)
        if len(history) == 1 and len(history_qa) == 1:
            return history[0].get_fl_node_result().summary
        return self.generate_answer(
            tag_id=tag_id,
            question=query, docs=chunks, history_qa=history_qa, **kwargs
        )

    def invoke(self, query: str, task: Any, context: Context, **kwargs):
        reporter: Optional[ReporterABC] = kwargs.get("reporter", None)
        task_query = task.arguments["query"]
        logic_node = task.arguments.get("logic_form_node", None)
        logger.info(f"{task_query} begin kag hybrid executor")
        # 1. Initialize response container
        logger.info(f"Initializing response container for task: {task_query}")
        start_time = time.time()  # 添加开始时间记录
        kag_response = initialize_response(task)
        tag_id = f"{task_query}_begin_task"
        flow_query = logic_node.sub_query if logic_node else task_query

        try:
            logger.info(
                f"Response container initialized in {time.time() - start_time:.2f} seconds for task: {task_query}"
            )

            # 2. Convert query to logical form
            logger.info(f"Converting query to logical form for task: {task_query}")
            start_time = time.time()  # 添加开始时间记录
            self.report_content(
                reporter,
                "thinker",
                tag_id,
                f"{flow_query}\n",
                "INIT",
<<<<<<< HEAD
                step=task.name,
                overwrite=False,
=======
                step=task.name
>>>>>>> 0b193879
            )
            if not logic_node:
                logic_nodes = self._convert_to_logical_form(
                    flow_query, task, reporter=reporter
                )
            else:
                logic_nodes = [logic_node]
            logger.info(
                f"Query converted to logical form in {time.time() - start_time:.2f} seconds for task: {task_query}"
            )

            logger.info(f"Creating KAGFlow for task: {task_query}")
            start_time = time.time()

            logger.info(
                f"KAGFlow created in {time.time() - start_time:.2f} seconds for task: {task_query}"
            )

            logger.info(f"Executing KAGFlow for task: {task_query}")
<<<<<<< HEAD
            start_time = time.time()  # 添加开始时间记录
            graph_data, retrieved_datas = flow.execute(
                reporter=reporter, segment_name=tag_id
            )
=======
            start_time = time.time()
            graph_data, retrieved_datas = self.flow.execute(
                flow_id=task.id,
                nl_query=flow_query,
                lf_nodes=logic_nodes,
                executor_task=task,
                reporter=reporter,
                segment_name=tag_id)
>>>>>>> 0b193879
            kag_response.graph_data = graph_data
            if graph_data:
                context.variables_graph.merge_kg_graph(graph_data)
            kag_response.chunk_datas = retrieved_datas
            logger.info(
                f"KAGFlow executed in {time.time() - start_time:.2f} seconds for task: {task_query}"
            )
            self.report_content(
                reporter,
                "reference",
                f"{task_query}_kag_retriever_result",
                kag_response,
                "FINISH",
            )

            logger.info(f"Processing logic nodes for task: {task_query}")
            start_time = time.time()  # 添加开始时间记录
            for lf_node in logic_nodes:
                kag_response.sub_retrieved_set.append(lf_node.get_fl_node_result())
            logger.info(
                f"Logic nodes processed in {time.time() - start_time:.2f} seconds for task: {task_query}"
            )
            kag_response.summary = self.generate_summary(
                tag_id=tag_id,
                query=task_query,
                chunks=kag_response.get_chunk_list(),
                history=logic_nodes,
                **kwargs,
            )
            logger.info(f"Summary Question {task_query} : {kag_response.summary}")
            # 8. Final storage
            logger.info(f"Storing results for task: {task_query}")
            start_time = time.time()  # 添加开始时间记录
            store_results(task, kag_response)
            logger.info(
                f"Results stored in {time.time() - start_time:.2f} seconds for task: {task_query}"
            )
            logger.info(f"Completed storing results for task: {task_query}")
            self.report_content(
                reporter,
                "thinker",
                tag_id,
                "",
                "FINISH",
                step=task.name,
                overwrite=False,
            )
        except Exception as e:
            logger.warning(
                f"{self.schema().get('name')} executed failed {e}", exc_info=True
            )
            store_results(task, kag_response)
            self.report_content(
                reporter,
                "thinker",
                tag_id,
                f"{self.schema().get('name')} executed failed {e}",
                "ERROR",
                step=task.name,
                overwrite=False,
            )
            logger.info(f"Exception occurred for task: {task_query}, error: {e}")
            raise e

        logger.info(f"{task_query} end kag hybrid executor")

    def _convert_to_logical_form(self, query: str, task, reporter) -> List[LogicNode]:
        """Convert task description to logical nodes

        Args:
            query (str): User input query
            task: Task configuration object

        Returns:
            List[GetSPONode]: Logical nodes derived from task description
        """
        dep_tasks = task.parents
        context = []
        for dep_task in dep_tasks:
            if not dep_task.result:
                continue
            context.append(dep_task.result)
        return self.lf_rewriter.rewrite(query=query, context=context, reporter=reporter)

    def schema(self) -> dict:
        """Function schema definition for OpenAI Function Calling

        Returns:
            dict: Schema definition in OpenAI Function format
        """
        return {
            "name": "Retriever",
            "description": "Retrieve relevant knowledge from the local knowledge base.",
            "parameters": {
                "query": {
                    "type": "string",
                    "description": "User-provided query for retrieval.",
                    "optional": False,
                },
            },
        }<|MERGE_RESOLUTION|>--- conflicted
+++ resolved
@@ -91,6 +91,7 @@
         if len(res)==0:
             return to_reference_list(self.task_id, [self.graph_data])
         return res
+
     def to_reference_list(self):
         """
         {
@@ -200,13 +201,8 @@
         """Output type specification for executor responses"""
         return KAGRetrievedResponse
 
-<<<<<<< HEAD
-    @retry(stop=stop_after_attempt(3), reraise=True)
-    def generate_answer(self, question: str, docs: [], history_qa=[], **kwargs):
-=======
     @retry(stop=stop_after_attempt(3))
     def generate_answer(self, tag_id, question: str, docs: [], history_qa=[], **kwargs):
->>>>>>> 0b193879
         """
         Generates a sub-answer based on the given question, knowledge graph, documents, and history.
 
@@ -279,12 +275,8 @@
                 tag_id,
                 f"{flow_query}\n",
                 "INIT",
-<<<<<<< HEAD
                 step=task.name,
                 overwrite=False,
-=======
-                step=task.name
->>>>>>> 0b193879
             )
             if not logic_node:
                 logic_nodes = self._convert_to_logical_form(
@@ -304,12 +296,6 @@
             )
 
             logger.info(f"Executing KAGFlow for task: {task_query}")
-<<<<<<< HEAD
-            start_time = time.time()  # 添加开始时间记录
-            graph_data, retrieved_datas = flow.execute(
-                reporter=reporter, segment_name=tag_id
-            )
-=======
             start_time = time.time()
             graph_data, retrieved_datas = self.flow.execute(
                 flow_id=task.id,
@@ -318,7 +304,6 @@
                 executor_task=task,
                 reporter=reporter,
                 segment_name=tag_id)
->>>>>>> 0b193879
             kag_response.graph_data = graph_data
             if graph_data:
                 context.variables_graph.merge_kg_graph(graph_data)
@@ -364,7 +349,7 @@
                 "",
                 "FINISH",
                 step=task.name,
-                overwrite=False,
+                overwrite=False
             )
         except Exception as e:
             logger.warning(
@@ -378,7 +363,7 @@
                 f"{self.schema().get('name')} executed failed {e}",
                 "ERROR",
                 step=task.name,
-                overwrite=False,
+                overwrite=False
             )
             logger.info(f"Exception occurred for task: {task_query}, error: {e}")
             raise e
