import logging
import time
from concurrent.futures import ThreadPoolExecutor
from typing import List, Optional


from kag.common.conf import KAG_CONFIG, KAG_PROJECT_CONF
from kag.common.config import LogicFormConfiguration
from kag.common.text_sim_by_vector import TextSimilarity
from kag.interface import Task, VectorizeModelABC
from kag.interface.solver.base_model import LogicNode
from kag.interface.solver.model.schema_utils import SchemaUtils
from kag.interface.solver.reporter_abc import ReporterABC
from kag.interface.solver.model.one_hop_graph import ChunkData
from kag.solver.executor.retriever.local_knowledge_base.kag_retriever.kag_component.flow_component import \
    FlowComponentTask, FlowComponent
from kag.solver.executor.retriever.local_knowledge_base.kag_retriever.kag_component.kag_lf_cmponent import \
    KagLogicalFormComponent
from kag.solver.executor.retriever.local_knowledge_base.kag_retriever.utils import generate_step_query, \
    get_all_docs_by_id

from kag.tools.algorithm_tool.chunk_retriever.vector_chunk_retriever import VectorChunkRetriever
from kag.tools.graph_api.graph_api_abc import GraphApiABC
from kag.tools.search_api.search_api_abc import SearchApiABC

logger = logging.getLogger()


@FlowComponent.register("rc_open_spg")
class RCRetrieverOnOpenSPG(KagLogicalFormComponent):
    def __init__(
        self,
        top_k=10,
        vector_chunk_retriever: VectorChunkRetriever = None,
        vectorize_model: VectorizeModelABC = None,
        search_api: SearchApiABC = None,
        graph_api: GraphApiABC = None,
        **kwargs,
    ):
        super().__init__(**kwargs)
        self.name = "kg_rc"
        self.top_k = top_k
        self.vectorize_model = vectorize_model or VectorizeModelABC.from_config(
            KAG_CONFIG.all_config["vectorize_model"]
        )
        self.text_similarity = TextSimilarity(vectorize_model)

        self.search_api = search_api or SearchApiABC.from_config(
            {"type": "openspg_search_api"}
        )
        self.graph_api = graph_api or GraphApiABC.from_config(
            {"type": "openspg_graph_api"}
        )

<<<<<<< HEAD
    @retry(stop=stop_after_attempt(3), reraise=True)
    def generate_sub_answer(
        self, question: str, knowledge_graph: [], docs: [], history_qa=[], **kwargs
    ):
        """
        Generates a sub-answer based on the given question, knowledge graph, documents, and history.

        Parameters:
        question (str): The main question to answer.
        knowledge_graph (list): A list of knowledge graph data.
        docs (list): A list of documents related to the question.
        history (list, optional): A list of previous query-answer pairs. Defaults to an empty list.
=======
        self.vector_chunk_retriever = vector_chunk_retriever or VectorChunkRetriever(
            vectorize_model=self.vectorize_model, search_api=self.search_api
        )
>>>>>>> 0b193879

        self.schema_helper: SchemaUtils = SchemaUtils(
            LogicFormConfiguration(
                {
                    "KAG_PROJECT_ID": KAG_PROJECT_CONF.project_id,
                    "KAG_PROJECT_HOST_ADDR": KAG_PROJECT_CONF.host_addr,
                }
            )
        )

<<<<<<< HEAD
    def generate_summary(self, query, graph, chunks, history, **kwargs):
        if not chunks:
            return ""
        history_qa = get_history_qa(history)
        return self.generate_sub_answer(
            question=query,
            knowledge_graph=graph,
            docs=chunks,
            history_qa=history_qa,
            **kwargs,
=======
    def recall_query(self, query):
        sim_scores_start_time = time.time()
        """Process a single query for similarity scores in parallel."""
        query_sim_scores = self.vector_chunk_retriever.invoke(query, self.top_k * 20)
        logger.info(
            f"`{query}` Similarity scores calculation completed in {time.time() - sim_scores_start_time:.2f} seconds."
>>>>>>> 0b193879
        )
        return query_sim_scores

    def invoke(
        self, cur_task: FlowComponentTask, executor_task: Task, processed_logical_nodes: List[LogicNode], **kwargs
    ) -> List[ChunkData]:
        segment_name = kwargs.get("segment_name", "thinker")
        component_name = self.name
        reporter: Optional[ReporterABC] = kwargs.get("reporter", None)
        query = executor_task.arguments.get("rewrite_query", executor_task.arguments["query"])
        logical_node = cur_task.logical_node
        step_sub_query  = generate_step_query(logical_node=logical_node, processed_logical_nodes=processed_logical_nodes)
        dpr_queries = [query, step_sub_query]
        dpr_queries = list(set(dpr_queries))

        if reporter:
            reporter.add_report_line(
                segment_name,
                f"begin_sub_kag_retriever_{cur_task.logical_node.sub_query}_{component_name}",
                cur_task.logical_node.sub_query,
                "INIT",
                component_name=component_name
            )
<<<<<<< HEAD
            dot_refresh = DotRefresher(
                reporter=reporter,
                segment=kwargs.get("segment_name", "thinker"),
                tag_name=f"begin_sub_kag_retriever_{logic_node.sub_query}_{component_name}",
                content="executing",
                params={"component_name": component_name},
            )

            if reporter:
                reporter.add_report_line(
                    kwargs.get("segment_name", "thinker"),
                    f"begin_sub_kag_retriever_{logic_node.sub_query}_{component_name}",
                    logic_node.sub_query,
                    "INIT",
                    component_name=component_name,
                )
                reporter.add_report_line(
                    kwargs.get("segment_name", "thinker"),
                    f"begin_sub_kag_retriever_{logic_node.sub_query}_{component_name}",
                    "executing",
                    "RUNNING",
                    component_name=component_name,
                )
                dot_refresh.start()
            try:
                rewrite_queries = self._rewrite_sub_query_with_history_qa(
                    history=used_lf,
                    sub_query=logic_node.sub_query,
                    reporter=reporter,
                    tag_name=f"rc_retriever_rewrite_{logic_node.sub_query}",
                )
                logger.info(f"`{query}` Rewritten queries: {rewrite_queries}")
                entities = []
                selected_rel = []
                if graph_data is not None:
                    s_entities = graph_data.get_entity_by_alias(logic_node.s.alias_name)
                    if s_entities:
                        entities.extend(s_entities)
                    o_entities = graph_data.get_entity_by_alias(logic_node.o.alias_name)
                    if o_entities:
                        entities.extend(o_entities)
                    selected_rel = graph_data.get_all_spo()
                chunks, match_spo = self.ppr_chunk_retriever_tool.invoke(
                    queries=[query] + rewrite_queries,
                    start_entities=entities,
                    top_k=self.top_k,
                )
                logger.info(f"`{query}`  Retrieved chunks num: {len(chunks)}")
                if reporter:
                    dot_refresh.stop()
                    reporter.add_report_line(
                        kwargs.get("segment_name", "thinker"),
                        f"begin_sub_kag_retriever_{logic_node.sub_query}_{component_name}",
                        "finish",
                        "FINISH",
                        component_name=component_name,
                        chunk_num=len(chunks),
                        nodes_num=len(entities),
                        edges_num=len(selected_rel),
                        desc="retrieved_info_digest",
                    )

                    matched_graph = match_spo + selected_rel
                    reporter.add_report_line(
                        kwargs.get("segment_name", "thinker"),
                        f"end_sub_kag_retriever_{logic_node.sub_query}",
                        matched_graph if matched_graph else "finish",
                        "FINISH",
                    )

                summary = self.generate_summary(
                    query=logic_node.sub_query,
                    graph=logic_node.get_fl_node_result().spo,
                    chunks=chunks,
                    history=used_lf,
                    reporter=reporter,
                    segment_name=kwargs.get("segment_name", "thinker"),
                    tag_name=f"rc_retriever_summary_{logic_node.sub_query}",
                )
                logger.info(f"`{query}` subq: {logic_node.sub_query} answer:{summary}")
                logic_node.get_fl_node_result().summary = summary
                if summary and "i don't know" not in summary.lower():
                    graph_data.add_answered_alias(
                        logic_node.s.alias_name.alias_name, summary
                    )
                    graph_data.add_answered_alias(
                        logic_node.p.alias_name.alias_name, summary
                    )
                    graph_data.add_answered_alias(
                        logic_node.o.alias_name.alias_name, summary
                    )

                logic_node.get_fl_node_result().sub_question = rewrite_queries
                logic_node.get_fl_node_result().chunks = chunks
                sub_queries += rewrite_queries
                sub_chunks.append(chunks)
                used_lf.append(logic_node)
            except Exception as e:
                if reporter:
                    dot_refresh.stop()
                    reporter.add_report_line(
                        kwargs.get("segment_name", "thinker"),
                        f"begin_sub_kag_retriever_{logic_node.sub_query}_{component_name}",
                        f"failed: reason={e}",
                        "ERROR",
                        component_name=component_name,
                    )
                logger.error(
                    f"`{query}` subq: {logic_node.sub_query} error:{e}", exc_info=True
                )
=======

        sim_scores = {}
        doc_maps = {}
        with ThreadPoolExecutor() as executor:
            sim_result = list(executor.map(self.recall_query, dpr_queries))
            for query_sim_scores in sim_result:
                for doc_id, node in query_sim_scores.items():
                    doc_maps[doc_id] = node
                    score = node["score"]
                    if doc_id not in sim_scores:
                        sim_scores[doc_id] = score
                    elif score > sim_scores[doc_id]:
                        sim_scores[doc_id] = score
        sorted_scores = sorted(
            sim_scores.items(), key=lambda item: item[1], reverse=True
        )
        matched_chunks = []
        for doc_id, doc_score in sorted_scores:
            matched_chunks.append(ChunkData(
            content=doc_maps[doc_id]["content"].replace("_split_0", ""),
            title=doc_maps[doc_id]["name"].replace("_split_0", ""),
            chunk_id=doc_id,
            score=doc_score,
        ))
        if reporter:
            reporter.add_report_line(
                segment_name,
                f"begin_sub_kag_retriever_{cur_task.logical_node.sub_query}_{component_name}",
                "",
                "FINISH",
                component_name=component_name,
                chunk_num=len(matched_chunks),
                desc="retrieved_doc_digest"
            )

        return matched_chunks
>>>>>>> 0b193879


    def is_break(self):
        return self.break_flag

    def break_judge(self, cur_task: FlowComponentTask, **kwargs):
        cur_task.break_flag = False<|MERGE_RESOLUTION|>--- conflicted
+++ resolved
@@ -52,24 +52,9 @@
             {"type": "openspg_graph_api"}
         )
 
-<<<<<<< HEAD
-    @retry(stop=stop_after_attempt(3), reraise=True)
-    def generate_sub_answer(
-        self, question: str, knowledge_graph: [], docs: [], history_qa=[], **kwargs
-    ):
-        """
-        Generates a sub-answer based on the given question, knowledge graph, documents, and history.
-
-        Parameters:
-        question (str): The main question to answer.
-        knowledge_graph (list): A list of knowledge graph data.
-        docs (list): A list of documents related to the question.
-        history (list, optional): A list of previous query-answer pairs. Defaults to an empty list.
-=======
         self.vector_chunk_retriever = vector_chunk_retriever or VectorChunkRetriever(
             vectorize_model=self.vectorize_model, search_api=self.search_api
         )
->>>>>>> 0b193879
 
         self.schema_helper: SchemaUtils = SchemaUtils(
             LogicFormConfiguration(
@@ -80,25 +65,12 @@
             )
         )
 
-<<<<<<< HEAD
-    def generate_summary(self, query, graph, chunks, history, **kwargs):
-        if not chunks:
-            return ""
-        history_qa = get_history_qa(history)
-        return self.generate_sub_answer(
-            question=query,
-            knowledge_graph=graph,
-            docs=chunks,
-            history_qa=history_qa,
-            **kwargs,
-=======
     def recall_query(self, query):
         sim_scores_start_time = time.time()
         """Process a single query for similarity scores in parallel."""
         query_sim_scores = self.vector_chunk_retriever.invoke(query, self.top_k * 20)
         logger.info(
             f"`{query}` Similarity scores calculation completed in {time.time() - sim_scores_start_time:.2f} seconds."
->>>>>>> 0b193879
         )
         return query_sim_scores
 
@@ -122,118 +94,6 @@
                 "INIT",
                 component_name=component_name
             )
-<<<<<<< HEAD
-            dot_refresh = DotRefresher(
-                reporter=reporter,
-                segment=kwargs.get("segment_name", "thinker"),
-                tag_name=f"begin_sub_kag_retriever_{logic_node.sub_query}_{component_name}",
-                content="executing",
-                params={"component_name": component_name},
-            )
-
-            if reporter:
-                reporter.add_report_line(
-                    kwargs.get("segment_name", "thinker"),
-                    f"begin_sub_kag_retriever_{logic_node.sub_query}_{component_name}",
-                    logic_node.sub_query,
-                    "INIT",
-                    component_name=component_name,
-                )
-                reporter.add_report_line(
-                    kwargs.get("segment_name", "thinker"),
-                    f"begin_sub_kag_retriever_{logic_node.sub_query}_{component_name}",
-                    "executing",
-                    "RUNNING",
-                    component_name=component_name,
-                )
-                dot_refresh.start()
-            try:
-                rewrite_queries = self._rewrite_sub_query_with_history_qa(
-                    history=used_lf,
-                    sub_query=logic_node.sub_query,
-                    reporter=reporter,
-                    tag_name=f"rc_retriever_rewrite_{logic_node.sub_query}",
-                )
-                logger.info(f"`{query}` Rewritten queries: {rewrite_queries}")
-                entities = []
-                selected_rel = []
-                if graph_data is not None:
-                    s_entities = graph_data.get_entity_by_alias(logic_node.s.alias_name)
-                    if s_entities:
-                        entities.extend(s_entities)
-                    o_entities = graph_data.get_entity_by_alias(logic_node.o.alias_name)
-                    if o_entities:
-                        entities.extend(o_entities)
-                    selected_rel = graph_data.get_all_spo()
-                chunks, match_spo = self.ppr_chunk_retriever_tool.invoke(
-                    queries=[query] + rewrite_queries,
-                    start_entities=entities,
-                    top_k=self.top_k,
-                )
-                logger.info(f"`{query}`  Retrieved chunks num: {len(chunks)}")
-                if reporter:
-                    dot_refresh.stop()
-                    reporter.add_report_line(
-                        kwargs.get("segment_name", "thinker"),
-                        f"begin_sub_kag_retriever_{logic_node.sub_query}_{component_name}",
-                        "finish",
-                        "FINISH",
-                        component_name=component_name,
-                        chunk_num=len(chunks),
-                        nodes_num=len(entities),
-                        edges_num=len(selected_rel),
-                        desc="retrieved_info_digest",
-                    )
-
-                    matched_graph = match_spo + selected_rel
-                    reporter.add_report_line(
-                        kwargs.get("segment_name", "thinker"),
-                        f"end_sub_kag_retriever_{logic_node.sub_query}",
-                        matched_graph if matched_graph else "finish",
-                        "FINISH",
-                    )
-
-                summary = self.generate_summary(
-                    query=logic_node.sub_query,
-                    graph=logic_node.get_fl_node_result().spo,
-                    chunks=chunks,
-                    history=used_lf,
-                    reporter=reporter,
-                    segment_name=kwargs.get("segment_name", "thinker"),
-                    tag_name=f"rc_retriever_summary_{logic_node.sub_query}",
-                )
-                logger.info(f"`{query}` subq: {logic_node.sub_query} answer:{summary}")
-                logic_node.get_fl_node_result().summary = summary
-                if summary and "i don't know" not in summary.lower():
-                    graph_data.add_answered_alias(
-                        logic_node.s.alias_name.alias_name, summary
-                    )
-                    graph_data.add_answered_alias(
-                        logic_node.p.alias_name.alias_name, summary
-                    )
-                    graph_data.add_answered_alias(
-                        logic_node.o.alias_name.alias_name, summary
-                    )
-
-                logic_node.get_fl_node_result().sub_question = rewrite_queries
-                logic_node.get_fl_node_result().chunks = chunks
-                sub_queries += rewrite_queries
-                sub_chunks.append(chunks)
-                used_lf.append(logic_node)
-            except Exception as e:
-                if reporter:
-                    dot_refresh.stop()
-                    reporter.add_report_line(
-                        kwargs.get("segment_name", "thinker"),
-                        f"begin_sub_kag_retriever_{logic_node.sub_query}_{component_name}",
-                        f"failed: reason={e}",
-                        "ERROR",
-                        component_name=component_name,
-                    )
-                logger.error(
-                    f"`{query}` subq: {logic_node.sub_query} error:{e}", exc_info=True
-                )
-=======
 
         sim_scores = {}
         doc_maps = {}
@@ -270,7 +130,6 @@
             )
 
         return matched_chunks
->>>>>>> 0b193879
 
 
     def is_break(self):
