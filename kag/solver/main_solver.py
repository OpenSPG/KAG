--- conflicted
+++ resolved
@@ -10,11 +10,8 @@
 # is distributed on an "AS IS" BASIS, WITHOUT WARRANTIES OR CONDITIONS OF ANY KIND, either express
 # or implied.
 import copy
-<<<<<<< HEAD
+import logging
 import os
-=======
-import logging
->>>>>>> 3348dfea
 
 from kag.common.registry import import_modules_from_path
 from kag.solver.logic.solver_pipeline import SolverPipeline
@@ -96,13 +93,9 @@
             "reflector": {"type": "default_reflector", "llm_client": llm_client},
         }
         conf = copy.deepcopy(
-            KAG_CONFIG.all_config.get("kag_solver_pipeline", default_pipeline_config)
+            KAG_CONFIG.all_config.get("lf_solver_pipeline", default_pipeline_config)
         )
         resp = SolverPipeline.from_config(conf)
-<<<<<<< HEAD
-        answer, trace_log = resp.run(query, report_tool=report_tool, session_id=session_id)
-        print(trace_log)
-=======
         try:
             answer, trace_log = resp.run(query, report_tool=report_tool)
             state = ReporterIntermediateProcessTool.STATE.FINISH
@@ -114,7 +107,6 @@
                 answer = f"抱歉，处理查询 {query} 时发生异常。错误：{str(e)}, 请重试。"
             state = ReporterIntermediateProcessTool.STATE.ERROR
             logger.warning(f"An exception occurred while processing query: {query}. Error: {str(e)}", exc_info=True)
->>>>>>> 3348dfea
         report_tool.report_final_answer(
             query, answer, state
         )
