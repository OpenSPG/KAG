--- conflicted
+++ resolved
@@ -216,13 +216,7 @@
     else:
         kb = KAG_CONFIG.all_config
     if "llm" not in KAG_CONFIG.all_config and "llm" in qa_config:
-<<<<<<< HEAD
-        KAG_CONFIG.update_conf({
-            "llm": qa_config["llm"]
-        })
-=======
         KAG_CONFIG.update_conf({"llm": qa_config["llm"]})
->>>>>>> 13eaccbe
     logger.info(f"qa_config = {json.dumps(qa_config, ensure_ascii=False, indent=2)}")
     thinking_enabled = use_pipeline in ["think_pipeline", "index_pipeline"]
     logger.info(
