import logging
import re
import threading
import time

from jinja2 import Undefined, Template

from kag.common.conf import KAGConstants, KAGConfigAccessor

from kag.interface.solver.reporter_abc import ReporterABC
from kag.interface.solver.model.one_hop_graph import (
    KgGraph,
    EntityData,
    RelationData,
)
from kag.common.utils import generate_random_string
from knext.common.rest import ApiClient, Configuration
from knext.reasoner import ReasonerApi
from knext.reasoner.rest.models import TaskStreamRequest
from knext.reasoner.rest.models.data_edge import DataEdge
from knext.reasoner.rest.models.data_node import DataNode
from knext.reasoner.rest.models.metrics import Metrics
from knext.reasoner.rest.models.ref_doc import RefDoc
from knext.reasoner.rest.models.ref_doc_set import RefDocSet
from knext.reasoner.rest.models.stream_data import StreamData
from knext.reasoner.rest.models.sub_graph import SubGraph

logger = logging.getLogger()


def extract_ids(text):
    return re.findall(r'<reference id="([^"]+)"', text)


def generate_ref_doc_set(
        tag_name, ref_type, retrieved_data_list: list, refer_ids: list
):
    refer = []
    refer_doc_maps = {}
    for d in retrieved_data_list:
        refer_doc_maps[d["id"]] = RefDoc(
            id=d["id"],
            content=d["content"],
            document_id=d["document_id"],
            document_name=d["document_name"],
            url=d.get("url", None),
        )
    if refer_ids is not None:
        for refer_id in refer_ids:
            if refer_id in refer_doc_maps:
                refer.append(refer_doc_maps[refer_id])
    else:
        for v in refer_doc_maps.values():
            refer.append(v)
    return RefDocSet(id=tag_name, type=ref_type, info=refer)


def merge_ref_doc_set(left: RefDocSet, right: RefDocSet):
    if left.type != right.type:
        return None
    left_refer = left.info
    right_refer = right.info
    left.info = list(set(left_refer + right_refer))
    return left


def _convert_spo_to_graph(graph_id, spo_retrieved_or_entities, kag_project_config):
    nodes = {}
    edges = []

    for spo_or_entity in spo_retrieved_or_entities:

        def get_label(type_en, type_zh):
            type_name = type_zh if kag_project_config.language == "zh" else type_en
            if not type_name:
                type_name = type_en
            if not type_name:
                type_name = "Entity"
            return type_name

        def _get_node(entity: EntityData):
            return DataNode(
                id=entity.to_show_id(kag_project_config.language),
                name=entity.get_short_name(),
                label=get_label(entity.type, entity.type_zh),
                properties=entity.prop.get_properties_map() if entity.prop else {},
            )

        if isinstance(spo_or_entity, RelationData):
            spo = spo_or_entity
            start_node = _get_node(spo.from_entity)
            end_node = _get_node(spo.end_entity)
            if start_node.id not in nodes:
                nodes[start_node.id] = start_node
            if end_node.id not in nodes:
                nodes[end_node.id] = end_node
            spo_id = spo.to_show_id(kag_project_config.language)
            data_spo = DataEdge(
                id=spo_id,
                _from=start_node.id,
                from_type=start_node.label,
                to=end_node.id,
                to_type=end_node.label,
                properties=spo.prop.get_properties_map() if spo.prop else {},
                label=get_label(spo.type, spo.type_zh),
            )

            edges.append(data_spo)
        elif isinstance(spo_or_entity, EntityData):
            entity = _get_node(spo_or_entity)
            if entity.id not in nodes:
                nodes[entity.id] = entity

    sub_graph = SubGraph(
        class_name=graph_id, result_nodes=list(nodes.values()), result_edges=edges
    )
    return sub_graph


class SafeDict(dict):
    def __missing__(self, key):
        return ""


def process_planning(think_str):
    result = []
    lines = think_str.split("\n")
    for l in lines:
        strip_line = l.strip()
        if strip_line == "```":
            continue

        if strip_line.lower().startswith("step"):
            result.append(f"- {strip_line}")
            continue
        if strip_line.lower().startswith("action"):
            result.append("```logical-form-chain")
            result.append(strip_line)
            result.append("```")
            continue

        result.append(strip_line)
    return "\n".join(result)


class SilentUndefined(Undefined):
    """Jinja2 undefined variable handler that suppresses errors and returns empty values."""

    def __getattr__(self, name):
        return self  # Return the undefined object itself to avoid raising an error


def render_jinja2_template(template_str, context):
    """
    Render a Jinja2 template string using the provided context dictionary.

    :param template_str: A Jinja2 template in string format.
    :param context: A dictionary containing variables used for rendering the template.
    :return: The rendered string after applying the template, or the original string if rendering fails.
    """
    try:
        template = Template(template_str, undefined=SilentUndefined)
        return template.render(**context).strip()
    except Exception as e:
        logging.error(f"Jinja2 rendering failed: {e}, Original template: {template_str}")
        return template_str.strip()  # Fallback to raw template string on failure


@ReporterABC.register("open_spg_reporter")
class OpenSPGReporter(ReporterABC):
    def __init__(self, task_id, host_addr=None, project_id=None, **kwargs):
        super().__init__(**kwargs)
        self.last_report = None
        self._lock = threading.Lock()
        self.task_id = task_id
        self.host = host_addr
        self.project_id = project_id
        self.report_stream_data = {}
        self.report_segment_time = {}
        self.report_record = []
        self.report_sub_segment = {}
        self.thinking_enabled = kwargs.get("thinking_enabled", True)
        self.report_all_references = kwargs.get("report_all_references", False)
        self.word_mapping = {
            "kag_merger_digest_failed": {
                "zh": "未检索到相关信息。",
                "en": "No relevant information was found.",
            },
            "kag_merger_digest": {
                "zh": """{% if chunk_num is not defined or chunk_num == 0%}
未检索到相关文档。
{% else %}
合并文档后，输出{{chunk_num}}篇文档, 检索信息结束。
{% endif %}""",
                "en": """{% if chunk_num is not defined or chunk_num == 0%}
o relevant information was found.
{% else %}
{{chunk_num}} documents were output, information retrieved end.
{% endif %}""",
            },
            "retrieved_info_digest": {
                "zh": """{% if node_num != 0 or edges_num != 0 %}检索的子图中共有 {{ node_num | default(0) }} 个节点和 {{ edges_num | default(0) }} 条边。
{% endif %}
{%if chunk_num != 0 %}共检索到 {{ chunk_num }} 篇文档。
{% endif %}
{%if (chunk_num is not defined or chunk_num == 0) and (node_num == 0 and edges_num == 0) %}未检索到相关信息。
{% endif %}""",
                "en": """{% if node_num != 0 or edges_num != 0 %}The retrieved subgraph contains {{ node_num | default(0) }} nodes and {{ edges_num | default(0) }} edges.
{% endif %}
{%if chunk_num != 0 %}{{ chunk_num }} document(s) were retrieved.
{% endif %}
{%if (chunk_num is not defined or chunk_num == 0) and (node_num == 0 and edges_num == 0) %}No relevant information was found.
{% endif %}"""
            },
            "retrieved_doc_digest": {
                "zh": """{% if chunk_num is not defined or chunk_num == 0 %}
未检索到相关文档。
{% else %}
共检索到 {{ chunk_num }} 篇文档。
{% endif %}""",
                "en": """{% if chunk_num is not defined or chunk_num == 0 %}
No relevant documents were retrieved.
{% else %}
{{ chunk_num }} document(s) were retrieved.
{% endif %}"""
            },
            "next_finish": {
                "zh": "检索信息不足以回答，需要继续检索。",
                "en": "Insufficient information retrieved to answer, need to continue retrieving."
            },
            "next_retrieved_finish": {
                "zh": """{% if edges_num is not defined or edges_num == 0 %}
        子图中无与问题相关的边，需进一步进行文档检索。
        {% else %}
        检索的子图中共有 {{ edges_num }} 条边和问题相关，还需进行chunk检索。
        {% endif %}""",
                "en": """{% if edges_num is not defined or edges_num == 0 %}
        There are no edges in the subgraph related to the question. Further document retrieval is needed.
        {% else %}
        There are {{ edges_num }} edges in the retrieved subgraph that are related to the question, and chunk retrieval is still needed.
        {% endif %}"""
            },
            "retrieved_finish": {
                "zh": "",
                "en": ""
            },
            "task_executing": {
                "en": "Executing...",
                "zh": "执行中..."
            },
            "kg_fr": {
                "en": "Open Information Extraction Graph Retrieve",
                "zh": "开放信息抽取层检索"
            },
            "kg_cs": {
                "en": "SPG Graph Retrieve",
                "zh": "SPG知识层检索"
            },
            "kg_rc": {
                "en": "RawChunk Retrieve",
                "zh": "文档检索"
            },
            "kag_merger": {
                "zh": """{% if chunk_num is not defined or chunk_num == 0 %}
未检索到相关文档。
{% else %}
重排序文档，取top {{ chunk_num }}。
{% endif %}""",
        "en": """{% if chunk_num is not defined or chunk_num == 0 %}
No relevant documents were found.
{% else %}
Rerank the documents and take the top {{ chunk_num }}.
{% endif %}"""
            }
        }
        self.tag_mapping = {
            "Graph Show": {
                "en": "{content}",
                "zh": "{content}",
            },
            "Rewrite query": {
                "en": "Rethinking question using LLM: {content}",
                "zh": "根据依赖问题重写子问题: {content}",
            },
            "language_setting": {
                "en": "",
                "zh": "这个是一个中文知识库，我们使用中文进行思考",
            },
            "Iterative planning": {
                "en": """
<step status="{status}" title="Global planning">

{content}

</step>""",
                "zh": """
<step status="{status}" title="思考当前步骤">

{content}

</step>""",
            },
            "Static planning": {
                "en": """
<step status="{status}" title="Global planning">

{content}

</step>""",
                "zh": """
<step status="{status}" title="思考全局步骤">

{content}

</step>""",
            },
            "begin_sub_kag_retriever": {
                "en": "Starting {component_name}: {content} {desc}",
                "zh": "执行{component_name}: {content} {desc}",
            },
            "end_sub_kag_retriever": {
                "en": " {content}",
                "zh": " {content}",
            },
            "rc_retriever_rewrite": {
                "en": """
<step status="{status}" title="Rewriting chunk retriever query">

Rewritten question:\n{content}

</step>""",
                "zh": """
<step status="{status}" title="正在根据依赖问题重写检索子问题">

重写问题为：\n\n{content}

</step>""",
            },
            "rc_retriever_summary": {
                "en": "Summarizing retrieved documents,{content}",
                "zh": "对文档进行总结，{content}",
            },
            "kg_retriever_summary": {
                "en": "Summarizing retrieved graph,{content}",
                "zh": "对召回的知识进行总结，{content}",
            },
            "retriever_summary": {
                "en": "Summarizing retrieved documents,{content}",
                "zh": "对文档进行总结，{content}",
            },
            "begin_summary": {
                "en": "Summarizing retrieved information, {content}",
                "zh": "对检索的信息进行总结, {content}",
            },
            "begin_task": {
                "en": """
<step status="{status}" title="Starting Task {step}">

{content}

</step>""",
                "zh": """
<step status="{status}" title="执行 {step}">

{content}

</step>""",
            },
            "logic_node": {
                "en": """Translate query to logic form expression


```json
{content}
```""",
                "zh": """将query转换成逻辑形式表达


```json
{content}
```""",
            },
            "kag_retriever_result": {
                "en": "Retrieved documents\n\n{content}",
                "zh": "检索到的文档\n\n{content}",
            },
            "failed_kag_retriever": {
                "en": """KAG retriever failed


```json
{content}
```
""",
                "zh": """KAG检索失败


```json
{content}
```
                """,
            },
            "end_math_executor": {
                "en": "Math executor completed\n\n{content}",
                "zh": "计算结束\n\n{content}",
            },
            "code_generator": {
                "en": "Generating code\n \n{content}\n",
                "zh": "正在生成代码\n \n{content}\n",
            },
        }
        task_id = kwargs.get(KAGConstants.KAG_QA_TASK_CONFIG_KEY, None)
        kag_config = KAGConfigAccessor.get_config(task_id)
        self.kag_project_config = kag_config.global_config

        if self.host:
            self.client: ReasonerApi = ReasonerApi(
                api_client=ApiClient(configuration=Configuration(host=self.host))
            )
        else:
            self.client = None

    def generate_content(self, report_id, tpl, datas, content_params, graph_list):
<<<<<<< HEAD
        end_word = "." if self.kag_project_config.language == "en" else "。"
        if isinstance(datas, list) and datas and (
                isinstance(datas[0], RelationData) or isinstance(datas[0], EntityData)):
=======
        end_word = "." if KAG_PROJECT_CONF.language == "en" else "。"
        if (
            isinstance(datas, list)
            and datas
            and (isinstance(datas[0], RelationData) or isinstance(datas[0], EntityData))
        ):
>>>>>>> 140692a2
            graph_id = f"graph_{generate_random_string(3)}"
            graph_list.append(_convert_spo_to_graph(graph_id, datas, self.kag_project_config))
            tpl = self.get_tag_template("Graph Show")
            datas = f"""<graph id={graph_id}></graph>"""
        if tpl:
            format_params = {"content": datas}
            format_params.update(content_params)
            datas = tpl.format_map(SafeDict(format_params))
        elif str(datas).strip() != "":
            output = str(datas).strip()
            if output != "":

                if output[-1] != end_word:
                    output += end_word
            datas = output
        if "planning" in report_id:
            datas = process_planning(str(datas))
        return str(datas)

    def add_report_line(self, segment, tag_name, content, status, **kwargs):
        is_overwrite = kwargs.get("overwrite", True)
        report_id = tag_name
        params = {}
        for k, v in kwargs.items():
            params[k] = self.get_word_template(v, kwargs)
        report_content = content
        if isinstance(report_content, str):
            report_content = self.get_word_template(report_content, params)

        step_status = "success"
        if status not in ["FINISH", "ERROR"]:
            step_status = "loading"
        params["status"] = step_status

        if (
                is_overwrite
                or report_id not in self.report_stream_data
                or (not isinstance(report_content, str))
        ):
            tag_template = self.get_tag_template(tag_name)
            self.report_stream_data[report_id] = {
                "segment": segment,
                "report_id": report_id,
                "content": report_content,
                "report_time": time.time(),
                "kwargs": params,
                "tag_template": tag_template,
                "tag_name": tag_name,
                "time": time.time(),
                "status": status,
            }
        else:
            self.report_stream_data[report_id]["status"] = status
            self.report_stream_data[report_id]["kwargs"] = params
            self.report_stream_data[report_id]["time"] = time.time()
            self.report_stream_data[report_id]["content"] += f"{report_content}"

        parent_segment_report = self.report_stream_data.get(segment, None)

        if segment in self.report_sub_segment:
            if tag_name not in self.report_sub_segment[segment]:
                self.report_sub_segment[segment].append(tag_name)
                if parent_segment_report:
                    parent_segment_report[
                        "content"
                    ] += f"<tag_name>{report_id}</tag_name>"
        else:
            self.report_sub_segment[segment] = [tag_name]
            if parent_segment_report:
                parent_segment_report["content"] += f"<tag_name>{report_id}</tag_name>"
        with self._lock:
            self.report_record.append(report_id)
            if segment not in self.report_segment_time:

                if segment not in self.report_segment_time:
                    self.report_segment_time[segment] = {
                        "start_time": time.time(),
                    }

    def do_report(self):
        if not self.client:
            return
        content, status_enum, metrics = self.generate_report_data()

        request = TaskStreamRequest(
            task_id=self.task_id, content=content, status_enum=status_enum
        )
        # logging.info(f"do_report:{request}")
        try:
            ret = self.client.reasoner_dialog_report_completions_post(
                task_stream_request=request
            )
            if self.last_report is None:
                logger.info(f"begin do_report: {request} ret={ret}")
                self.last_report = request
            if self.last_report.to_dict() == request.to_dict():
                return
            logger.info(
                f"do_report: {content.answer} think={content.think} status={status_enum} ret={ret}"
            )
            self.last_report = request

        except Exception as e:
            logging.error(f"do_report failed:{e}")

    def get_word_template(self, word, params):
        for name in self.word_mapping:
            if not isinstance(word, str):
                continue
            if name in word:
                template = self.word_mapping[name][self.kag_project_config.language]
                if "{" in template or "%}" in template:
                    rendered = render_jinja2_template(template, params)
                else:
                    rendered = template.format_map(SafeDict(params))
                return rendered
        return word

    def get_tag_template(self, tag_name):
        for name in self.tag_mapping:
            if name in tag_name:
                return self.tag_mapping[name][self.kag_project_config.language]
        return None

    def extra_segment_report(self):
        processed_report_record = []

        think_reports = []
        answer_reports = []
        reference_reports = []

        for report_id in self.report_record:
            if report_id in processed_report_record:
                continue
            processed_report_record.append(report_id)
            report_data = self.report_stream_data[report_id]
            segment_name = report_data["segment"]
            if segment_name == "thinker":
                think_reports.append(report_data)
            elif segment_name == "answer":
                answer_reports.append(report_data)
            elif segment_name in ["reference", "generator_reference_all"]:
                reference_reports.append(report_data)
        return think_reports, answer_reports, reference_reports

    def process_think(self, think_reports, is_finished):
        think = ""
        graph_list = []
        thinker_cost = 0.0
        for report_data in think_reports:
            segment_name = report_data["segment"]
            tag_template = report_data["tag_template"]
            report_id = report_data["report_id"]
            report_time = report_data["report_time"]
            content = report_data["content"]
            kwargs = report_data.get("kwargs", {})
            status = report_data["status"]
            report_content = f"{content}"

            report_content = self.generate_content(
                report_id, tag_template, report_content, kwargs, graph_list
            )

            def generate_sub_segment_content(cur_report_id, cur_report_content):
                generated_content = cur_report_content
                sub_segments = self.report_sub_segment.get(cur_report_id, [])
                for sub_segment in sub_segments:
                    sub_segment_data = self.report_stream_data.get(sub_segment, None)
                    if not sub_segment_data:
                        continue
                    tpl = sub_segment_data["tag_template"]
                    sub_content = sub_segment_data["content"]
                    sub_kwargs = sub_segment_data.get("kwargs", {})

                    sub_segment_report = self.generate_content(
                        report_id=cur_report_id,
                        tpl=tpl,
                        datas=sub_content,
                        content_params=sub_kwargs,
                        graph_list=graph_list,
                    )
                    processed_sub_segment_content = generate_sub_segment_content(
                        sub_segment_data["report_id"], sub_segment_report
                    )
                    tag_replace_str = f"<tag_name>{sub_segment}</tag_name>"
                    generated_content = generated_content.replace(
                        tag_replace_str, processed_sub_segment_content
                    )
                return generated_content

            processed_report_content = generate_sub_segment_content(
                report_data["report_id"], report_content
            )

            think += processed_report_content + "\n\n"
            thinker_start_time = self.report_segment_time.get(
                segment_name, {"start_time": time.time()}
            )["start_time"]
            thinker_cost = (
                report_time - thinker_start_time
                if report_time > thinker_start_time
                else 0.0
            )
            if status != "FINISH":
                break
        think = f"<think>{think}"
        if is_finished:
            think += "</think>"
        return think, thinker_cost, graph_list

    def process_answer(self, answer_reports):
        answer = ""
        status = "INIT"
        for report_data in answer_reports:
            status = report_data["status"]
            report_content = f"{report_data['content']}"
            answer += report_content
        return answer, status

    def process_reference(self, reference_reports, refer_ids):
        reference = []
        for report_data in reference_reports:
            segment_name = report_data["segment"]
            content = report_data["content"]
            if segment_name == "generator_reference_all":
                ref_doc_set = generate_ref_doc_set(
                    report_data["tag_name"], "chunk", content, refer_ids
                )
                reference = [ref_doc_set]
        return reference

    def generate_report_data_pro(self):
        think_reports, answer_reports, reference_reports = self.extra_segment_report()
        answer, status = self.process_answer(answer_reports)
        think, thinker_cost, graph_list = self.process_think(
            think_reports, is_finished=status != "INIT"
        )
        refer_ids = []
        if answer:
            refer_ids = list(set(extract_ids(answer)))
        if self.report_all_references:
            refer_ids = None
        reference = self.process_reference(reference_reports, refer_ids)

        content = StreamData(
            answer=answer,
            reference=reference,
            think=think if self.thinking_enabled else "",
            subgraph=graph_list,
            metrics=Metrics(think_cost=thinker_cost),
        )
        if status != "FINISH":
            status = "RUNNING"
        return content, status, Metrics(think_cost=thinker_cost)

    def generate_report_data(self):
        return self.generate_report_data_pro()

    def __str__(self):
        return "\n".join(
            [
                f"{line['segment']} {line['tag_name']} {line['content']} {line['status']}"
                for line in self.report_record.keys()
            ]
        )<|MERGE_RESOLUTION|>--- conflicted
+++ resolved
@@ -421,18 +421,9 @@
             self.client = None
 
     def generate_content(self, report_id, tpl, datas, content_params, graph_list):
-<<<<<<< HEAD
         end_word = "." if self.kag_project_config.language == "en" else "。"
         if isinstance(datas, list) and datas and (
                 isinstance(datas[0], RelationData) or isinstance(datas[0], EntityData)):
-=======
-        end_word = "." if KAG_PROJECT_CONF.language == "en" else "。"
-        if (
-            isinstance(datas, list)
-            and datas
-            and (isinstance(datas[0], RelationData) or isinstance(datas[0], EntityData))
-        ):
->>>>>>> 140692a2
             graph_id = f"graph_{generate_random_string(3)}"
             graph_list.append(_convert_spo_to_graph(graph_id, datas, self.kag_project_config))
             tpl = self.get_tag_template("Graph Show")
