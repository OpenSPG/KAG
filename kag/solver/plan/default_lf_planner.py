--- conflicted
+++ resolved
@@ -87,10 +87,6 @@
             sub_querys = []
         # process sub query
         sub_querys = [ self._process_output_query(question, q) for q in sub_querys]
-<<<<<<< HEAD
-
-=======
->>>>>>> cc73a02f
         parsed_logic_nodes = self.parser.parse_logic_form_set(
             logic_forms, sub_querys, question
         )
