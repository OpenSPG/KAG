# -*- coding: utf-8 -*-
# Copyright 2023 OpenSPG Authors
#
# Licensed under the Apache License, Version 2.0 (the "License"); you may not use this file except
# in compliance with the License. You may obtain a copy of the License at
#
# http://www.apache.org/licenses/LICENSE-2.0
#
# Unless required by applicable law or agreed to in writing, software distributed under the License
# is distributed on an "AS IS" BASIS, WITHOUT WARRANTIES OR CONDITIONS OF ANY KIND, either express
# or implied.
import json
import logging
import re
from typing import List

from kag.common.conf import KAG_PROJECT_CONF
from kag.common.utils import get_now
from kag.interface import PromptABC, Task
from kag.interface.common.vectorize_model import VectorizeModelABC
from kag.interface.solver.base_model import LogicNode
from kag.interface.solver.model.schema_utils import SchemaUtils
from kag.common.config import LogicFormConfiguration
from kag.common.parser.logic_node_parser import (
    ParseLogicForm,
    GetSPONode,
    MathNode,
    DeduceNode,
    GetNode,
)
from kag.common.parser.schema_std import DefaultStdSchema

logger = logging.getLogger()


@PromptABC.register("default_lf_static_planning")
class RetrieverLFStaticPlanningPrompt(PromptABC):
    instruct_zh = """"instruction": "你是一个规划专家，你的任务是根据function中的算子来规划问题",
        "function": [
          {
              "function_declaration": "Retrieval(s=s_alias:entity_type[`entity_name`], p=p_alias:edge_type, o=o_alias:entity_type[`entity_name`], p.prop=`value`, s.prop=`value`, o.prop=`value`)",
              "description": "用于文本信息检索，根据spo检索信息，s、p、o不能在同一表达式中反复多次出现，可对s、p、o进行带约束查询；多跳则进行多次检索。当前变量引用前文变量时，变量名必须和指代的变量名一致，且只需给出变量名，实体类型及名称仅在首次引用时给定。prop为被约束的属性名,属性约束的值`value`可以是文本、常数，也可以引用前面函数中的变量名"
          },
          {
              "function_declaration": "Math(content=[`XXX` or `o_alias/s_alias`], target=`XXX`)->math_alias",
              "description": "执行计算，该算子包含数值计算或排序计数等集合操作。content给出输入信息，可以为文本或引用的变量名。target为计算的目标，通常是当前子问题。math_alias为变量名，表示其计算结果，可在后续动作中被引用。"
          },
          {
              "function_declaration": "Deduce(op=judgement|entailment|extract|choice|multiChoice, content=[`XXX` or `o_alias/s_alias`], target=`XXX`)->deduce_alias",
              "description": "推断，对检索或计算结果进行推断，以回答问题，op=judgement|entailment|extract|choice|multiChoice 分别表示判断、条件推理、信息提取、选择题、多项选择题。content为问题、历史对话或检索结果，可以是文本片段或以变量名指代。target为推理的目标。"
          },     
          {
              "function_declaration": "Output(alias)",
              "description": "返回指定变量名代表的信息，作为最后的输出结果"
          }
        ],
        """
    default_case_zh = [
        {
            "query": "吴京是谁",
            "answer": "首先需要检索公众人物'吴京'的基本信息\n```\nStep1:查询吴京\nAction1:Retrieval(s=s1:公众人物[`吴京`], p=p1, o=o1)\n```\n根据检索结果输出吴京的简介\n```\nStep2:输出s1\nAction2:output(s1)\n```",
        },
        {
            "query": "张三是张四的爸爸，张二是张三的爸爸，哪么张二和张四是什么关系",
            "answer": "首先需要根据已知的家庭关系推断张二和张四的亲属关系\n```\nStep1: 推断张二和张四的关系\nAction1:Deduce(op=entailment,content=[`张三是张四的爸爸`, `张二是张三的爸爸`],target=`张二和张四是什么关系`)->res\n```\n最后输出推断结果\n```\nStep2:输出res\nAction2:output(res)\n```",
        },
        {
            "query": "30+6加上华为创始人在2024年的年龄是多少",
            "answer": "首先需要解决数学问题30+6\n```\nStep1:30+6 等于多少？\nAction1:Math(content=[], target=`30+6等于多少`)->math1\n```\n确定华为的创始人是谁\n```\nStep2:华为创始人是谁？\nAction2:Retrieval(s=s2:企业[`华为`],p=p2:创始人,o=o2)\n```\n获取创始人出生年份\n```\nStep3:华为创始人出生在什么年份？\nAction3:Retrieval(s=o2,p=p3:出生年份,o=o3)\n```\n将数学结果与年龄相加\n```\nStep4:30+6的结果与华为创始人在2024年的年龄相加是多少？\nAction4:Math(content=[`math1`,`o3`], target=`30+6的结果与华为创始人在2024年的年龄相加是多少？`)->math4\n```\n输出最终结果\n```\nStep5:输出math4\nAction5:output(math4)\n```",
        },
        {
            "query": "C罗在2011年效力的运动队中，哪一支成立时间最晚？",
            "answer": "首先需要查询C罗在2011年的效力球队\n```\nStep1:C罗在2011年效力于哪些运动队？\nAction1:Retrieval(s=s1:球员[`C罗`], p=p1:2011年效力于, o=o1:运动队)\n```\n获取这些球队的成立年份\n```\nStep2:这些队伍的成立年份分别是？\nAction2:Retrieval(s=o1, p=p2:成立年份, o=o2:年份)\n```\n比较成立时间并选择最晚的\n```\nStep3:哪支队伍成立最晚？\nAction3:Math(content=[`o2`], target=`成立时间最晚的球队`)->math3\n```",
        },
        {
            "query": "发表《心理治疗整合期刊》的协会首任主席是谁？",
            "answer": "首先需要确定期刊的出版机构\n```\nStep1:哪家协会出版《心理治疗整合期刊》？\nAction1:Retrieval(s=s1:出版物[`心理治疗整合期刊`], p=p1:出版机构, o=o1:协会)\n```\n查询该协会的首任主席\n```\nStep2:该协会的首任主席是谁？\nAction2:Retrieval(s=o1, p=p2:首任主席, o=o2:人物)\n```",
        },
        {
            "query": "波卡洪塔斯丘所在州何时加入美国？",
            "answer": "首先需要定位波卡洪塔斯丘的地理位置\n```\nStep1:波卡洪塔斯丘位于哪个州？\nAction1:Retrieval(s=s1:历史遗址[`波卡洪塔斯丘`], p=p1:所在地, o=o1:州)\n```\n查询该州加入美国的时间\n```\nStep2:该州何时成为美国的一部分？\nAction2:Retrieval(s=o1, p=p2:加入美国年份, o=o2:日期)\n```",
        },
        {
            "query": "两次龙卷风爆发中哪次致死人数更多？",
            "answer": "首先需要确定两次龙卷风事件\n```\nStep1:第一次龙卷风爆发是哪个事件？\nAction1:Retrieval(s=s1:事件[`龙卷风爆发`], p=p1:第一次事件, o=o1:事件)\n```\n获取第二次事件信息\n```\nStep2:第二次龙卷风爆发是哪个事件？\nAction2:Retrieval(s=s2:事件[`龙卷风爆发`], p=p2:第二次事件, o=o2:事件)\n```\n分别查询死亡人数\n```\nStep3:第一次事件的死亡人数？\nAction3:Retrieval(s=s1, p=p3:致死人数, o=o3:数字)\n```\n```\nStep4:第二次事件的死亡人数？\nAction4:Retrieval(s=s2, p=p4:致死人数, o=o4:数字)\n```\n比较死亡人数并确定更多的一方\n```\nStep5:比较两次事件的死亡人数\nAction5:Math(content=[`o3`,`o4`], target=`致死人数更多的事件`)->math5\n```",
        },
        {
            "query": "电影《Aas Ka Panchhi》和《Phoolwari》哪部更早上映？",
            "answer": "首先需要查询《Aas Ka Panchhi》的上映时间\n```\nStep1:《Aas Ka Panchhi》的上映时间是？\nAction1:Retrieval(s=s1:作品[`Aas Ka Panchhi`], p=p1:上映时间, o=o1:日期)\n```\n查询《Phoolwari》的上映时间\n```\nStep2:《Phoolwari》的上映时间是？\nAction2:Retrieval(s=s2:作品[`Phoolwari`], p=p2:上映时间, o=o2:日期)\n```\n比较两部电影的上映时间\n```\nStep3:比较两部电影的上映时间\nAction3:Math(content=[`o1`,`o2`], target=`更早上映的电影`)->math5\n```",
        },
    ]

    instruct_en = """"instruction": "You are a planning expert who designs plans based on the operators in the function.",
        "function_description": "functionName is operator name;the function format is functionName(arg_name1=arg_value1,[args_name2=arg_value2, args_name3=arg_value3]),括号中为参数，被[]包含的参数为可选参数，未被[]包含的为必选参数",
        "function": [
          {
              "functionName": "Retrieval",
              "function_declaration": "Retrieval(s=s_alias:type[name], p=p_alias:edge, o=o_alias:type[name])",
               "description": "For text information retrieval, retrieve information based on spo. The elements s, p, and o cannot appear multiple times in the same expression. Constrained queries can be performed on s, p, and o. Multi-hop retrieval involves performing multiple retrievals. When referencing a variable from the current context to a prior one, the variable name must match the referenced variable name exactly, and only the variable name needs to be provided; the entity type and name are given only when first referenced."
          },
          {
              "functionName": "Math",
              "function_declaration": "Math(content=[`XXX` or `o_alias/s_alias`], target=`XXX`)->math_alias",
              "description": "Perform calculations, which include set operations such as numerical calculations or sorting and counting. Content provides input information, which can be text or a referenced variable name. The target is the computational objective, usually the current subproblem. Math_alia is a variable name that represents its calculation result and can be referenced in subsequent actions."
          },
          {
              "functionName": "Deduce",
              "function_declaration": "Deduce(op=judgement|entailment|extract|choice|multiChoice, content=[`XXX` or `o_alias/s_alias`], target=`XXX`)->deduce_alias",
              "description": "Inference refers to the process of inferring search or calculation results to answer questions. op=judgement | entailment | rule | choice | multiChoice respectively represents true or false questions, implication reasoning (such as sentencing), fragment extraction, multiple choice questions, and multiple-choice questions. Content refers to questions, historical conversations, or search results, which can be text fragments or referred to by variable names. The target is the inference objective."
          },
          {
              "functionName": "Output",
              "function_declaration": "Output(A,B,...)",
              "description": "Directly output A, B, ... as answers, where A and B are variable names referring to previous retrieval or calculation results."
          }
        ],"""

    default_case_en = [
        {
            "query": "Which sports team for which Cristiano Ronaldo played in 2011 was founded last ?",
            "answer": "First, retrieve the sports teams Cristiano Ronaldo played for in 2011\n```\nStep1:Which Sports Teams Cristiano Ronaldo Played for in 2011 ?\nAction1:Retrieval(s=s1:Player[`Cristiano Ronaldo`],p=p1:PlayedForIn2011Year,o=o1:SportsTeam)\n```\nNext, obtain the foundation years of these teams\n```\nStep2: What are the foundation years of the teams retrieved in Step1?\nAction2:Retrieval(s=o1,p=p2:FoundationYear,o=o2:Year)\n```\nFinally, determine the team founded last by comparing years\n```\nStep3:Which team has the most recent foundation year based on Step2's results?\nAction3:Math(content=[`o2`], target=`Which team was founded last?`)->math3\n```",
        },
        {
            "query": "John is Mike's father, and James is John's father. What is the relationship between James and Mike?",
            "answer": "First, infer the relationship between James and Mike\n```\nStep1: What is the familial relationship between James and Mike?\nAction1:Deduce(op=entailment,content=[`John is Mike's father`, `James is John's father`],target=`What is the relationship between James and Mike?`)->res\n```\nOutput the deduced result\n```\nStep2:What is the final answer from the relationship deduction by Step1?\nAction2:output(res)\n```",
        },
        {
            "query": "Who was the first president of the association which published Journal of Psychotherapy Integration?",
            "answer": "First, identify the association publishing the Journal of Psychotherapy Integration\n```\nStep1:Which association publishes the Journal of Psychotherapy Integration?\nAction1:Retrieval(s=s1:Player[`Psychotherapy Integration`],p=p1:Publish,o=o1:Association)\n```\nNext, retrieve the first president of this association\n```\nStep2: Who was the first president of the association retrieved in Step1?\nAction2:Retrieval(s=o1,p=p2:FirstPresident,o=o2:Person)\n```",
        },
        {
            "query": "When did the state where Pocahontas Mounds is located become part of the United States?",
            "answer": "First, locate the state where *Pocahontas Mounds* is situated\n```\nStep1:Which State Where Pocahontas Mounds is Located ?\nAction1:Retrieval(s=s1:HistoricalSite[`Pocahontas Mounds`], p=p1:LocatedIn, o=o1:State)\n```\nNext, retrieve the state's admission year to the U.S.\n```\nStep2:What year was the state retrieved in Step1 admitted to the U.S.?\nAction2:Retrieval(s=o1, p=p2:StatehoodYear, o=o2:Date)\n```",
        },
        {
            "query": "Which of the two tornado outbreaks killed the most people?",
            "answer": "First, identify the two tornado outbreaks\n```\nStep1:Which is the first tornado outbreaks ?\nAction1:Retrieval(s=s1:Event[`Tornado Outbreak`], p=p1:TheFirst, o=o1:Event)\n```\nConfirm the second event details\n```\nStep2:Which is the second tornado outbreaks ?\nAction2:Retrieval(s=s2:Event[`Tornado Outbreak`], p=p2:TheSecond, o=o2:Event)\n```\nRetrieve casualties from first outbreak\n```\nStep3:How many people died in the first tornado outbreak retrieved in Step1?\nAction3:Retrieval(s=s1, p=p3:KilledPeopleNumber, o=o3:Number)\n```\nRetrieve casualties from second outbreak\n```\nStep4:How many people died in the second tornado outbreak retrieved in Step2?\nAction4:Retrieval(s=s2, p=p4:KilledPeopleNumber, o=o4:Number)\n```\nCompare fatality numbers between events\n```\nStep5:To compare the death toll between two tornado outbreaks to determine which one had more fatalities.\nAction5:Math(content[`o3`,`o4`], target=`Which one had more fatalities?`)->math5\n```",
        },
        {
            "query": "Which film was released first, Aas Ka Panchhi or Phoolwari?",
            "answer": "First, retrieve *Aas Ka Panchhi*'s release date\n```\nStep1:When was Aas Ka Panchhi released ?\nAction1:Retrieval(s=s1:Work[`Aas Ka Panchhi`], p=p1:ReleaseTime, o=o1:Date)\n```\nNext, retrieve *Phoolwari*'s release information\n```\nStep2:When was Phoolwari released ?\nAction2:Retrieval(s=s2:Work[`Phoolwari`], p=p2:ReleaseTime, o=o2:Date)\n```\nCompare release dates to determine earliest\n```\nStep3:Comparing the release dates of Aas Ka Panchi and Phoolwari, who came earlier ? based by retrieved in Step1 and Step2\nAction3:Math(content=[`o1`,`o2`], target=`Comparing the release dates of Aas Ka Panchi and Phoolwari, who came earlier?`)->math5\n```",
        },
    ]

<<<<<<< HEAD
    def __init__(self, vectorize_model: VectorizeModelABC = None, **kwargs):
=======
    def __init__(self, **kwargs):
>>>>>>> 541d9f86
        self.template_zh = f"""
            {{
                "time": "今天是{get_now(language='zh')}"
                {self.instruct_zh}
                "cases": {json.dumps(self.default_case_zh, ensure_ascii=False, indent=2)},
                "output_format": "使用文本格式输出，只输出case中的answer内容，不要在开始输出'```markdown'",
                "tips": [
                    "输出每一步的Step和Action前可以增加一些思路输出，类似’首先...其次...最后...‘",
                    "Each `Step` must contain exactly one `Action`",
                    "Each step is an indivisible atomic question, please re-split accordingly.",
                    "Output also needs to be a separate step."
                    "Step和Action内容需要使用代码风格输出"
                ],
                "query": "$query"
            }}   
                """
        self.template_en = f"""
            {{
                "time": "Today is {get_now(language='en')}"
                {self.instruct_en},
                "cases":  {json.dumps(self.default_case_en, ensure_ascii=False, indent=2)},
                "output_format": "Output the answer content from the case in plain text format, do not print'```markdown' at the beginning",
                "tips": [
                    "Before outputting each Step and Action, you can add some thought process, such as 'First... Then... Finally...'", 
                    "Each Step only contain one Action", 
                    "Each step should be an indivisible atomic question; please re-split accordingly.", 
                    "Output also needs to be a separate step.", 
                    "Content for Step and Action should be output in code style",
                    "Step and Action/Output must be on a separate line and in the format XXX: YYY"
                ],
                "query": "$query"
            }}   
                """
        super().__init__(**kwargs)

        logger.info(
            f"JINCHENG______KAG_PROJECT_ID: {KAG_PROJECT_CONF.project_id}, KAG_PROJECT_HOST_ADDR: {KAG_PROJECT_CONF.host_addr}"
        )
        self.schema_helper: SchemaUtils = SchemaUtils(
            LogicFormConfiguration(
                {
                    "KAG_PROJECT_ID": KAG_PROJECT_CONF.project_id,
                    "KAG_PROJECT_HOST_ADDR": KAG_PROJECT_CONF.host_addr,
                }
            )
        )

        self.std_schema = DefaultStdSchema(vectorize_model=vectorize_model)

        self.logic_node_parser = ParseLogicForm(
            schema=self.schema_helper, schema_retrieval=self.std_schema
        )

    def is_json_format(self):
        return False

    @property
    def template_variables(self) -> List[str]:
        return ["query"]

    def parse_steps(self, response):
        logger.debug(f"logic form:{response}")
        _output_string = response.replace("：", ":")
        _output_string = _output_string.strip()
        sub_querys = []
        logic_forms = []
        current_sub_query = ""
        for line in _output_string.split("\n"):
            if line.startswith("Step"):
                sub_querys_regex = re.search("Step\d+:(.*)", line)
                if sub_querys_regex is not None:
                    sub_querys.append(sub_querys_regex.group(1))
                    current_sub_query = sub_querys_regex.group(1)
                    current_sub_query = current_sub_query.strip()
                    if current_sub_query == "":
                        raise RuntimeError(f"{line} is not step query")
            elif line.startswith("Action"):
                logic_forms_regex = re.search("Action\d+:(.*)", line)
                if logic_forms_regex:
                    logic_forms.append(logic_forms_regex.group(1))
                    if len(logic_forms) - len(sub_querys) == 1:
                        sub_querys.append(current_sub_query)
        if len(sub_querys) != len(logic_forms):
            raise RuntimeError(
                f"sub query not equal logic form num {len(sub_querys)} != {len(logic_forms)}"
            )
        return sub_querys, logic_forms

    def _parse_lf(self, sub_queries, logic_forms) -> List[LogicNode]:
        return self.logic_node_parser.parse_logic_form_set(logic_forms, sub_queries, "")

    def _get_dep_task_id(self, logic_forms):
        all_alias_index_map = {}

        def add_index_map(alias, index):
            if alias in all_alias_index_map.keys():
                return
            all_alias_index_map[alias] = index

        for i, logic_form in enumerate(logic_forms):
            if isinstance(logic_form, GetSPONode):
                add_index_map(logic_form.s.alias_name.alias_name, i)
                add_index_map(logic_form.p.alias_name.alias_name, i)
                add_index_map(logic_form.o.alias_name.alias_name, i)
            elif isinstance(logic_form, MathNode) or isinstance(logic_form, DeduceNode):
                add_index_map(logic_form.alias_name, i)

        return all_alias_index_map

    def _get_task_dep(self, index, logic_node, dep_task):
        ret = []

        def add_dep_by_index(alias_name):
            alias_index = dep_task[alias_name]
            if alias_index < index:
                ret.append(alias_index)

        if isinstance(logic_node, GetSPONode):
            add_dep_by_index(logic_node.s.alias_name.alias_name)
            add_dep_by_index(logic_node.p.alias_name.alias_name)
            add_dep_by_index(logic_node.o.alias_name.alias_name)
        if isinstance(logic_node, GetNode):
            return []

        if isinstance(logic_node, MathNode) or isinstance(logic_node, DeduceNode):
            for alias in dep_task.keys():
                if alias in logic_node.content:
                    ret.append(dep_task[alias])
        return ret

    def parse_response(self, response: str, **kwargs):
        sub_queries, logic_forms = self.parse_steps(response)
        logic_forms = self._parse_lf(sub_queries, logic_forms)
        tasks_dep = {}
        alias_dep = self._get_dep_task_id(logic_forms)
        for i, logic_form in enumerate(logic_forms):
            deps = self._get_task_dep(i, logic_form, alias_dep)
            task_deps = [] if i == 0 else [i - 1]
            is_need_rewrite = (
                True if (deps or isinstance(logic_form, GetSPONode)) else False
            )
            if isinstance(logic_form, GetNode) or len(tasks_dep) == 0:
                is_need_rewrite = False
            tasks_dep[i] = {
                "name": f"Step{i+1}",
                "executor": logic_form.operator,
                "dependent_task_ids": task_deps,
                "arguments": {
                    "query": logic_form.sub_query,
                    "logic_form_node": logic_form,
                    "is_need_rewrite": is_need_rewrite,
                },
            }
        return Task.create_tasks_from_dag(tasks_dep)<|MERGE_RESOLUTION|>--- conflicted
+++ resolved
@@ -142,11 +142,7 @@
         },
     ]
 
-<<<<<<< HEAD
     def __init__(self, vectorize_model: VectorizeModelABC = None, **kwargs):
-=======
-    def __init__(self, **kwargs):
->>>>>>> 541d9f86
         self.template_zh = f"""
             {{
                 "time": "今天是{get_now(language='zh')}"
