import logging
import time
from enum import Enum

<<<<<<< HEAD
from kag.solver.logic.core_modules.common.base_model import Identifier
from kag.solver.logic.core_modules.common.one_hop_graph import KgGraph, EntityData, RelationData
from kag.solver.logic.core_modules.parser.logic_node_parser import FilterNode, ExtractorNode, \
    VerifyNode
=======
from kag.solver.logic.core_modules.common.base_model import Identifer
from kag.solver.logic.core_modules.common.one_hop_graph import (
    KgGraph,
    EntityData,
    RelationData,
)
from kag.solver.logic.core_modules.parser.logic_node_parser import (
    FilterNode,
    ExtractorNode,
    VerifyNode,
)
>>>>>>> c7e8745a


class MatchRes(Enum):
    MATCH = 1
    UN_MATCH = 2
    UN_RELATED = 3
    RELATED = 4


class MatchInfo:
    def __init__(self, res: MatchRes, desc: str = ""):
        self.res = res
        self.desc = desc

    def trans_match_res_to_str(self):
        if self.res == MatchRes.RELATED:
            return "相关"
        elif self.res == MatchRes.MATCH:
            return "满足"
        elif self.res == MatchRes.UN_MATCH:
            return "不满足"
        else:
            return "不相关"


def trans_str_res_to_match(res: str):
    if res is None or res == "" or "无相关信息" in res or "不相关" in res:
        return MatchRes.UN_RELATED
    return MatchRes.RELATED


class RuleRunner:
    def __init__(self):
        self.op_map = {
            "equal": self.run_equal,
            "lt": self.run_lt,
            "gt": self.run_gt,
            "le": self.run_le,
            "ge": self.run_ge,
            "in": self.run_in,
            "contains": self.run_contains,
            "and": self.run_and,
            "or": self.run_or,
            "not": self.run_not,
            "match": self.run_match,
            "exist": self.run_exists,
            "necessary": self.run_necessary,
            "collect_in": self.run_collect_in,
            "collect_contains": self.run_collect_contains,
        }

    def run_rule(self, op_name: str, left_value, right_value):
        pass

    def run_equal(self, left_value, right_value):
        pass

    def run_gt(self, left_value, right_value):
        pass

    def run_lt(self, left_value, right_value):
        pass

    def run_ge(self, left_value, right_value):
        pass

    def run_le(self, left_value, right_value):
        pass

    def run_in(self, left_value, right_value):
        pass

    def run_contains(self, left_value, right_value):
        pass

    def run_and(self, left_value, right_value):
        pass

    def run_or(self, left_value, right_value):
        pass

    def run_not(self, left_value):
        pass

    def run_match(self, left_value, right_value):
        pass

    def run_exists(self, left_value):
        pass

    def run_necessary(self, left_value):
        pass

    def run_collect_in(self, left_value, right_value):
        pass

    def run_collect_contains(self, left_value, right_value):
        pass


class StrRuleRunner(RuleRunner):
    def __init__(self):
        super().__init__()

    def run_equal(self, left_value, right_value):
        return left_value == right_value

    def run_gt(self, left_value, right_value):
        return str(left_value) > str(right_value)

    def run_lt(self, left_value, right_value):
        return str(left_value) < str(right_value)

    def run_ge(self, left_value, right_value):
        return str(left_value) >= str(right_value)

    def run_le(self, left_value, right_value):
        return str(left_value) <= str(right_value)

    def run_in(self, left_value, right_value):
        return left_value in right_value

    def run_contains(self, left_value, right_value):
        return right_value in left_value

    def run_and(self, left_value, right_value):
        return left_value and right_value

    def run_or(self, left_value, right_value):
        return left_value or right_value

    def run_not(self, left_value):
        return not left_value

    def run_match(self, left_value, right_value):
        if left_value is None:
            return MatchInfo(MatchRes.UN_MATCH)
        if not isinstance(left_value, list):
            return MatchInfo(MatchRes.UN_MATCH)
        for v in left_value:
            if v in right_value or right_value in v:
                return MatchInfo(MatchRes.MATCH)
        return MatchInfo(MatchRes.UN_MATCH)

    def run_exists(self, left_value):
        if left_value is None:
            return MatchInfo(MatchRes.UN_MATCH)
        if isinstance(left_value, list) and len(left_value) != 0:
            return MatchInfo(MatchRes.MATCH)
        return MatchInfo(MatchRes.UN_MATCH)

    def run_necessary(self, left_value):
        if left_value is None:
            return MatchInfo(MatchRes.UN_MATCH)
        if isinstance(left_value, list) and len(left_value) == 1:
            return MatchInfo(MatchRes.MATCH)
        return MatchInfo(MatchRes.UN_MATCH)

    def run_collect_in(self, left_value, right_value):
        pass

    def run_collect_contains(self, left_value, right_value):
        if left_value is None:
            return MatchInfo(MatchRes.UN_MATCH)
        if not isinstance(left_value, list):
            return MatchInfo(MatchRes.UN_MATCH)
        for v in left_value:
            if str(right_value) in str(v):
                return MatchInfo(MatchRes.MATCH)
        return MatchInfo(MatchRes.UN_MATCH)


class ModelRunner(StrRuleRunner):
    def __init__(self, llm, kg_graph: KgGraph, query: str, req_id: str):
        super().__init__()
        self.llm = llm
        self.kg_graph = kg_graph
        self.query = query
        self.req_id = req_id

    def _get_kg_graph_data(self):
        return self.kg_graph.to_spo()

    def run_match(self, left_value, right_value):
        if left_value is None:
            return MatchInfo(MatchRes.UN_RELATED, "判定信息不足")
        if not isinstance(left_value, list):
            return MatchInfo(MatchRes.UN_RELATED, "判定信息不足")
        start_time = time.time()
        prompt = "根据提供的检索文档，请首先判断是否能够直接回答指令“{}”。如果可以直接回答，请直接回复答案，无需解释；如果不能直接回答但存在关联信息，请总结其中与指令“{}”相关的关键信息，并明确解释为何与指令相关；如果没有任何相关信息，直接回复“无相关信息”无需解释。\n【检索文档】：“{}”\n请确保所提供的信息直接准确地来自检索文档，不允许任何自身推测。".format(
            right_value, right_value, str(self._get_kg_graph_data())
        )
        res = self.llm.generate(prompt, max_output_len=100)
        logging.info(
            f"ModelRunner {self.req_id} cost={time.time() - start_time} prompt={prompt} res={res}"
        )
        return MatchInfo(trans_str_res_to_match(res), res)

    def run_collect_in(self, left_value, right_value):
        if left_value is None:
            return MatchInfo(MatchRes.UN_RELATED, "判定信息不足")
        if not isinstance(left_value, list):
            return MatchInfo(MatchRes.UN_RELATED, "判定信息不足")
        start_time = time.time()
        prompt = "根据提供的检索文档，请首先判断是否能够直接回答指令“{}”。如果可以直接回答，请直接回复答案，无需解释；如果不能直接回答但存在关联信息，请总结其中与指令“{}”相关的关键信息，并明确解释为何与指令相关；如果没有任何相关信息，直接回复“无相关信息”无需解释。\n【检索文档】：“{}”\n请确保所提供的信息直接准确地来自检索文档，不允许任何自身推测。".format(
            right_value, right_value, str(self._get_kg_graph_data())
        )
        res = self.llm.generate(prompt, max_output_len=100)
        logging.info(
            f"ModelRunner {self.req_id} cost={time.time() - start_time} prompt={prompt} res={res}"
        )
        return MatchInfo(trans_str_res_to_match(res), res)

    def run_collect_contains(self, left_value, right_value):
        if left_value is None:
            return MatchInfo(MatchRes.UN_RELATED, "判定信息不足")
        if not isinstance(left_value, list):
            return MatchInfo(MatchRes.UN_RELATED, "判定信息不足")
        start_time = time.time()
        prompt = "根据提供的检索文档，请首先判断是否能够直接回答指令“{}”。如果可以直接回答，请直接回复答案，无需解释；如果不能直接回答但存在关联信息，请总结其中与指令“{}”相关的关键信息，并明确解释为何与指令相关；如果没有任何相关信息，直接回复“无相关信息”无需解释。\n【检索文档】：“{}”\n请确保所提供的信息直接准确地来自检索文档，不允许任何自身推测。".format(
            right_value, right_value, str(self._get_kg_graph_data())
        )
        res = self.llm.generate(prompt, max_output_len=100)
        logging.info(
            f"ModelRunner {self.req_id} cost={time.time() - start_time} prompt={prompt} res={res}"
        )
        return MatchInfo(trans_str_res_to_match(res), res)


class OpRunner:
    def __init__(self, kg_graph: KgGraph, llm, query: str, req_id: str):
        self.kg_graph = kg_graph
        self.query = query
        if llm is None:
            self.runner: RuleRunner = StrRuleRunner()
        else:
            self.runner: ModelRunner = ModelRunner(llm, kg_graph, query, req_id)
        self.llm = llm

<<<<<<< HEAD
    def _get_identifier_to_doc(self, alias:Identifier):
=======
    def _get_identifer_to_doc(self, alias: Identifer):
>>>>>>> c7e8745a
        data = self.kg_graph.get_entity_by_alias(alias)
        if data is None:
            return []
        ret_data = []
        for d in data:
            if isinstance(d, EntityData):
                if d.type == "attribute":
                    ret_data.append(d.biz_id)
                else:
                    ret_data.append(d.to_json())
            elif isinstance(d, RelationData):
                ret_data.append(d.to_json())
            else:
                ret_data.append(d)
        return ret_data

    def _get_alias_to_doc(self, alias):
        if not isinstance(alias, list):
            alias_set = [alias]
        else:
            alias_set = set(alias)
        ret_data = []
        for alias_ele in alias_set:
            if isinstance(alias_ele, Identifier):
                ret_data = ret_data + self._get_identifier_to_doc(alias_ele)
            else:
                ret_data.append(alias)
        return ret_data

    def _get_value_ins_identifier(self, alias: Identifier):
        data = self.kg_graph.get_entity_by_alias(alias)
        if data is None:
            return []
        ret_data = []
        for d in data:
            if isinstance(d, EntityData) and d.type == "attribute":
                ret_data.append(d.biz_id)
            else:
                ret_data.append(d)
        return ret_data

    def _get_value_ins(self, alias):
        if isinstance(alias, list):
            alias_set = set(alias)
        else:
            alias_set = {alias}
        ret_data = []
        for alias_ele in alias_set:
            if isinstance(alias_ele, Identifier):
                ret_data = ret_data + self._get_value_ins_identifier(alias_ele)
            else:
                return alias
        return ret_data

    def run_single_binary_exec_rule(self, op_name: str, left_value, right_value):
        left_value = self._get_value_ins(left_value)
        right_value = self._get_value_ins(right_value)
        if left_value is None:
            return {}
        res = {}
        for left_value_ins in left_value:
            # 可能是实体或文本值
            left_value_text = left_value_ins
            if isinstance(left_value_ins, EntityData):
                left_value_text = left_value_ins.biz_id
            single_rule_res = self.runner.op_map[op_name](left_value_text, right_value)
            res[left_value_text] = single_rule_res
        return res

    def run_single_unary_exec_rule(self, op_name: str, left_value):
        left_value = self._get_value_ins(left_value)
        if left_value is None:
            return {}
        res = {}
        for left_value_ins in left_value:
            single_rule_res = self.runner.op_map[op_name](left_value_ins)
            res[left_value_ins] = single_rule_res
        return res

    def single_rule_dispatch(self, op_name: str, left_value, right_value):
        op_name = self._get_op_zh_2_en(op_name)

        binary_op = ["equal", "lt", "gt", "le", "ge", "in", "contains", "and", "or"]
        unary_op = ["not"]

        if op_name in binary_op:
            return self.run_single_binary_exec_rule(op_name, left_value, right_value)
        elif op_name in unary_op:
            return self.run_single_unary_exec_rule(op_name, left_value)
        else:
            raise RuntimeError(f"not impl op {op_name}")

    def collect_rule_dispatch(self, op_name: str, left_value, right_value):
        op_name = self._get_op_zh_2_en(op_name)
        collect_binary_op = ["match", "contains", "in"]
        collect_unary_op = ["exist", "necessary"]
        if op_name in collect_unary_op:
            return self.run_collect_unary_exec_rule(op_name, left_value)
        elif op_name in collect_binary_op:
            return self.run_collect_binary_exec_rule(op_name, left_value, right_value)
        else:
            # agg by self
            res = self.single_rule_dispatch(op_name, left_value, right_value)
            if res is not None and True in res.values():
                return MatchInfo(MatchRes.MATCH, "")
            return MatchInfo(MatchRes.UN_MATCH, "")

    def run_collect_binary_exec_rule(self, op_name: str, left_value, right_value):
        collect_op_name_map = {
            "in": "collect_in",
            "contains": "collect_contains",
            "necessary": "necessary",
            "match": "match",
        }
        left_value = self._get_value_ins(left_value)
        right_value = self._get_value_ins(right_value)
        """
        res = MatchRes
        """
        res: MatchRes = self.runner.op_map[collect_op_name_map[op_name]](
            left_value, right_value
        )
        return res

    def run_collect_unary_exec_rule(self, op_name: str, left_value):
        left_value = self._get_value_ins(left_value)
        """
                res = MatchRes
                """
        res: MatchInfo = self.runner.op_map[op_name](left_value)
        return res

    def _get_op_zh_2_en(self, op_name):
        name_map = {
            "包含": "contains",
            "存在": "exist",
            "匹配": "match",
            "必要": "necessary",
            "等于": "equal",
            "大于": "gt",
            "小于": "lt",
        }
        if op_name not in name_map.keys():
            return op_name
        return name_map[op_name]

    def run_filter_op(self, f: FilterNode):
        # 对边不执行过滤
<<<<<<< HEAD
        if isinstance(f.left_expr, Identifier) and f.left_expr in self.kg_graph.edge_alias:
=======
        if (
            isinstance(f.left_expr, Identifer)
            and f.left_expr in self.kg_graph.edge_alias
        ):
>>>>>>> c7e8745a
            return
        res = self.single_rule_dispatch(f.op, f.left_expr, f.right_expr)
        failed_list = []
        for r in res.keys():
            if not res[r]:
                failed_list.append(r)
        self.kg_graph.rmv_ins(f.left_expr, failed_list)

    def run_extractor_op(self, f: ExtractorNode):
        update_verify = VerifyNode(
            "verify", {"left_expr": f.alias_set, "right_expr": self.query, "op": "匹配"}
        )
        return self.run_verify_op(update_verify)

    def run_verify_op(self, f: VerifyNode):
        verify_kg_graph = KgGraph()
        left_expr_name = f.get_left_expr_name()
        s_alias_name = f"verify_s_{left_expr_name}"
        p_alias_name = f"verify_p_{left_expr_name}"
        o_alias_name = f"verify_o_{left_expr_name}"
        verify_kg_graph.query_graph[p_alias_name] = {
            "s": s_alias_name,
            "p": p_alias_name,
            "o": o_alias_name,
        }
        left_value = self._get_alias_to_doc(f.left_expr)
        if len(left_value) == 0:
            return None, None, None

        verify_kg_graph.nodes_alias.append(s_alias_name)
        verify_kg_graph.nodes_alias.append(p_alias_name)
        verify_kg_graph.edge_alias.append(o_alias_name)
        s_entity_data = EntityData()
        s_entity_data.type = "verify_op"
        s_entity_data.type_zh = "判定"
        s_entity_data.biz_id = f"{left_expr_name}"
        s_entity_data.name = "检索信息"
        s_entity_data.description = "检索信息"
        left_expr_set = f.get_left_expr_set()
        description = []
        for left_epxr in left_expr_set:
            if left_epxr in self.kg_graph.logic_form_base.keys():
                description.append(f"{self.kg_graph.logic_form_base[left_epxr]}")
        if len(description) > 0:
            s_entity_data.description = "\n\n".join(description)
        right_value = f.right_expr
        if right_value is None or right_value == "":
            right_value = self.query
        right_value = self._get_alias_to_doc(right_value)
        match_info = self.collect_rule_dispatch(f.op, f.left_expr, f.right_expr)
        o_entity_data = EntityData()
        o_entity_data.type = "verify_op_result"
        o_entity_data.type_zh = "问题"
        o_entity_data.biz_id = match_info.trans_match_res_to_str()
        o_entity_data.name = match_info.trans_match_res_to_str()
        o_entity_data.description = match_info.desc
        rel = RelationData()
        rel.from_id = s_entity_data.biz_id
        rel.from_type = s_entity_data.type_zh
        rel.end_id = o_entity_data.biz_id
        rel.end_type = o_entity_data.type_zh
        rel.from_entity = s_entity_data
        rel.end_entity = o_entity_data
        rel.type = f"是否{f.op} {right_value}"

        verify_kg_graph.entity_map[s_alias_name] = [s_entity_data]
        verify_kg_graph.edge_map[p_alias_name] = [rel]

        self.kg_graph.merge_kg_graph(verify_kg_graph)
        return match_info, rel, p_alias_name<|MERGE_RESOLUTION|>--- conflicted
+++ resolved
@@ -2,13 +2,7 @@
 import time
 from enum import Enum
 
-<<<<<<< HEAD
 from kag.solver.logic.core_modules.common.base_model import Identifier
-from kag.solver.logic.core_modules.common.one_hop_graph import KgGraph, EntityData, RelationData
-from kag.solver.logic.core_modules.parser.logic_node_parser import FilterNode, ExtractorNode, \
-    VerifyNode
-=======
-from kag.solver.logic.core_modules.common.base_model import Identifer
 from kag.solver.logic.core_modules.common.one_hop_graph import (
     KgGraph,
     EntityData,
@@ -19,7 +13,6 @@
     ExtractorNode,
     VerifyNode,
 )
->>>>>>> c7e8745a
 
 
 class MatchRes(Enum):
@@ -259,11 +252,7 @@
             self.runner: ModelRunner = ModelRunner(llm, kg_graph, query, req_id)
         self.llm = llm
 
-<<<<<<< HEAD
     def _get_identifier_to_doc(self, alias:Identifier):
-=======
-    def _get_identifer_to_doc(self, alias: Identifer):
->>>>>>> c7e8745a
         data = self.kg_graph.get_entity_by_alias(alias)
         if data is None:
             return []
@@ -412,14 +401,10 @@
 
     def run_filter_op(self, f: FilterNode):
         # 对边不执行过滤
-<<<<<<< HEAD
-        if isinstance(f.left_expr, Identifier) and f.left_expr in self.kg_graph.edge_alias:
-=======
         if (
-            isinstance(f.left_expr, Identifer)
+            isinstance(f.left_expr, Identifier)
             and f.left_expr in self.kg_graph.edge_alias
         ):
->>>>>>> c7e8745a
             return
         res = self.single_rule_dispatch(f.op, f.left_expr, f.right_expr)
         failed_list = []
