--- conflicted
+++ resolved
@@ -1,10 +1,6 @@
 import logging
 import re
 
-<<<<<<< HEAD
-from kag.solver.logic.core_modules.common.base_model import SPOBase, SPOEntity, SPORelation, Identifier, \
-    TypeInfo, LogicNode
-=======
 from kag.solver.logic.core_modules.common.base_model import (
     SPOBase,
     SPOEntity,
@@ -13,7 +9,6 @@
     TypeInfo,
     LogicNode,
 )
->>>>>>> c7e8745a
 from kag.solver.logic.core_modules.common.schema_utils import SchemaUtils
 
 logger = logging.getLogger(__name__)
@@ -350,15 +345,10 @@
     @staticmethod
     def parse_node(input_str):
         params = set(input_str.split(","))
-<<<<<<< HEAD
         alias_set = [Identifier(p) for p in params]
         ex_node = ExtractorNode("extractor", {
             "alias_set": alias_set
         })
-=======
-        alias_set = [Identifer(p) for p in params]
-        ex_node = ExtractorNode("extractor", {"alias_set": alias_set})
->>>>>>> c7e8745a
         ex_node.alias_set = alias_set
         return ex_node
 
@@ -378,20 +368,13 @@
     @staticmethod
     def parse_node(input_str):
         input_args = input_str.split(",")
-<<<<<<< HEAD
-        return GetNode("get", {
-            "alias_name": Identifier(input_args[0]),
-            "alias_name_set": [Identifier(e) for e in input_args]
-        })
-=======
         return GetNode(
             "get",
             {
-                "alias_name": Identifer(input_args[0]),
-                "alias_name_set": [Identifer(e) for e in input_args],
+                "alias_name": Identifier(input_args[0]),
+                "alias_name_set": [Identifier(e) for e in input_args],
             },
         )
->>>>>>> c7e8745a
 
 
 # search_s()
