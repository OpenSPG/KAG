--- conflicted
+++ resolved
@@ -42,13 +42,8 @@
         history: List[LFPlan],
         param: dict,
     ) -> Dict:
-<<<<<<< HEAD
         op = self.op_register_map.get(logic_node.operator, None)
         if not op:
-=======
-        op = self.op_register_map.get(lf_plan.lf_node.operator, None)
-        if op is None:
->>>>>>> 910d1b34
             return {}
         try:
             op.executor(
