import logging
from typing import Dict, List

from kag.solver.execute.op_executor.op_executor import OpExecutor
from kag.solver.execute.op_executor.op_retrieval.module.get_spo_executor import (
    GetSPOExecutor,
)
from kag.solver.execute.op_executor.op_retrieval.module.search_s import SearchS
from kag.interface.solver.base_model import LogicNode, LFPlan
from kag.solver.logic.core_modules.common.one_hop_graph import KgGraph
from kag.solver.logic.core_modules.common.schema_utils import SchemaUtils
from kag.solver.logic.core_modules.parser.logic_node_parser import GetSPONode

logger = logging.getLogger()


class RetrievalExecutor(OpExecutor):
    def __init__(self, schema: SchemaUtils, **kwargs):
        super().__init__(schema, **kwargs)
        self.query_one_graph_cache = {}
        self.op_register_map = {
            "get_spo": GetSPOExecutor(
                schema,
                **kwargs,
            ),
            "search_s": SearchS(
                schema,
                **kwargs,
            ),
        }

    def is_this_op(self, logic_node: LogicNode) -> bool:
        return isinstance(logic_node, GetSPONode)

    def executor(
        self,
        nl_query: str,
        lf_plan: LFPlan,
        req_id: str,
        kg_graph: KgGraph,
        process_info: dict,
        history: List[LFPlan],
        param: dict,
    ) -> Dict:
<<<<<<< HEAD
        op = self.op_register_map.get(logic_node.operator, None)
        if not op:
=======
        op = self.op_register_map.get(lf_plan.lf_node.operator, None)
        if op is None:
>>>>>>> eea6b24d
            return {}
        try:
            op.executor(
                nl_query, lf_plan, req_id, kg_graph, process_info, history, param
            )
        except Exception as e:
            logger.warning(
                f"op {lf_plan.lf_node.operator} run failed! {e}", exc_info=True
            )
        return process_info.get(lf_plan.lf_node.sub_query, {})<|MERGE_RESOLUTION|>--- conflicted
+++ resolved
@@ -42,13 +42,8 @@
         history: List[LFPlan],
         param: dict,
     ) -> Dict:
-<<<<<<< HEAD
         op = self.op_register_map.get(logic_node.operator, None)
         if not op:
-=======
-        op = self.op_register_map.get(lf_plan.lf_node.operator, None)
-        if op is None:
->>>>>>> eea6b24d
             return {}
         try:
             op.executor(
