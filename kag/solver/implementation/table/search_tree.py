--- conflicted
+++ resolved
@@ -178,11 +178,7 @@
                         question=tree_node.question,
                         answer=tree_node.answer,
                         logs=tree_node.answer_desc,
-<<<<<<< HEAD
-                        subgraph=[tree_node.sub_graph] if tree_node.sub_graph else None,
-=======
                         subgraph=tree_node.sub_graph if tree_node.sub_graph else None
->>>>>>> cb09e17e
                     )
                 )
                 pipeline.edges.append(
