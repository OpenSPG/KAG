--- conflicted
+++ resolved
@@ -242,11 +242,7 @@
         table_retrical_agent = TableRetrievalAgent(
             init_question=init_question, question=node.question, **self.kwargs
         )
-<<<<<<< HEAD
-        all_cannot_answer_reason = {}
-=======
         answer_history = []
->>>>>>> cb09e17e
         with ThreadPoolExecutor(max_workers=2) as executor:
             # 两路召回同时做符号求解
             futures = [
@@ -265,8 +261,6 @@
                     if "i don't know" not in res.lower():
                         self.update_node(node, res, trace_log)
                         return res
-                    else:
-                        all_cannot_answer_reason["table_symbol_retrieval"] = res
                 elif 1 == i:
                     res, trace_log = future.result()
                     answer_history.append({
@@ -276,12 +270,10 @@
                     if "i don't know" not in res.lower():
                         self.update_node(node, res, trace_log)
                         return res
-                    else:
-                        all_cannot_answer_reason["text_symbol_retrieval"] = res
             # 同时进行chunk求解
             futures = [
                 executor.submit(table_retrical_agent.answer),
-                executor.submit(self._call_chunk_retravel_func, node.question),
+                # executor.submit(self._call_chunk_retravel_func, node.question),
             ]
             for i, future in enumerate(futures):
                 if 0 == i:
@@ -294,31 +286,11 @@
                         if "i don't know" not in res.lower():
                             self.update_node(node, res, trace_log)
                             return res
-                        else:
-                            all_cannot_answer_reason["fuzzy_table_retrieval"] = res
                     except Exception as e:
                         logger.warning(f"table chunk failed {e}", exc_info=True)
-<<<<<<< HEAD
-                elif 1 == i:
-                    try:
-                        res, trace_log = future.result()
-                        if "i don't know" not in res.lower():
-                            self.update_node(node, res, trace_log)
-                            return res
-                        else:
-                            all_cannot_answer_reason["fuzzy_text_retrieval"] = res
-                    except Exception as e:
-                        logger.warning(f"chunk failed {e}", exc_info=True)
-        # 综合4种无法获得答案的原因，总结出召回失败的原因
-        node.answer = "\n".join(
-            [f"{key}={value}" for key, value in all_cannot_answer_reason.items()]
-        )
-=======
         answer = "\n".join(list(set([h['res'] for h in answer_history])))
         trace_log = self._merge_trace_log([h['trace_log'] for h in answer_history])
         self.update_node(node, answer, trace_log)
-        node.answer = answer
->>>>>>> cb09e17e
         return node.answer
     def _merge_trace_log(self, trace_logs):
         context = []
