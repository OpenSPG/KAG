--- conflicted
+++ resolved
@@ -225,13 +225,8 @@
             graph_docs = [str(d) for d in last_data]
 
         # 回答子问题
-<<<<<<< HEAD
-        answer_analysis = llm.invoke(
-            {"docs": graph_docs, "question": self.question},
-=======
         answer = llm.invoke(
             {"docs": graph_docs, "question": self.question, "dk": self.dk},
->>>>>>> 0e0320fd
             self.sub_question_answer,
             with_except=True,
             with_json_parse=True
