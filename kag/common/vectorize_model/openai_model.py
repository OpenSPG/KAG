--- conflicted
+++ resolved
@@ -14,18 +14,9 @@
 from kag.interface import VectorizeModelABC, EmbeddingVector
 from typing import Callable
 import logging
-from tenacity import retry, stop_after_attempt
-
-<<<<<<< HEAD
-=======
-import time
-import concurrent.futures
-import matplotlib.pyplot as plt
-
 
 logger = logging.getLogger(__name__)
 
->>>>>>> 9289f466
 
 @VectorizeModelABC.register("openai")
 class OpenAIVectorizeModel(VectorizeModelABC):
@@ -62,14 +53,8 @@
         self.model = model
         self.timeout = timeout
         self.client = OpenAI(api_key=api_key, base_url=base_url)
-<<<<<<< HEAD
         self.aclient = AsyncOpenAI(api_key=api_key, base_url=base_url)
-=======
-        self.base_url = base_url
-        self.api_key = api_key
->>>>>>> 9289f466
-
-    @retry(stop=stop_after_attempt(3))
+
     def vectorize(
         self, texts: Union[str, Iterable[str]]
     ) -> Union[EmbeddingVector, Iterable[EmbeddingVector]]:
@@ -238,7 +223,6 @@
             assert len(results) == len(texts)
             return results
 
-<<<<<<< HEAD
     async def avectorize(
         self, texts: Union[str, Iterable[str]]
     ) -> Union[EmbeddingVector, Iterable[EmbeddingVector]]:
@@ -261,104 +245,4 @@
             return results[0]
         else:
             assert len(results) == len(texts)
-            return results
-=======
-
-def test_single_request(client):
-    """测试单个请求"""
-    start_time = time.time()
-    client.vectorize("Hello, world!")
-    return time.time() - start_time
-
-
-def test_concurrent_requests(client, num_requests, max_workers):
-    """测试并发请求"""
-    texts = [f"Hello, world! {i}" for i in range(num_requests)]
-    start_time = time.time()
-
-    results = []
-    success_count = 0
-    with concurrent.futures.ThreadPoolExecutor(max_workers=max_workers) as executor:
-        future_to_text = {
-            executor.submit(client.vectorize, text): text for text in texts
-        }
-        for future in concurrent.futures.as_completed(future_to_text):
-            try:
-                result = future.result()
-                success_count += 1
-                results.append(result)
-            except Exception as e:
-                print(f"请求失败: {e}")
-
-    total_time = time.time() - start_time
-    return total_time, success_count, num_requests
-
-
-def run_concurrency_test():
-    # 创建客户端
-    client = VectorizeModelABC.from_config(
-        {
-            "api_key": "",
-            "base_url": "https://api.siliconflow.cn/v1/",
-            "model": "BAAI/bge-m3",
-            "type": "openai",
-        }
-    )
-
-    # 测试单个请求的响应时间
-    single_request_time = test_single_request(client)
-    print(f"单个请求响应时间: {single_request_time:.4f}秒")
-
-    # 测试不同并发度
-    concurrency_levels = [1, 5, 10, 20, 50, 100]
-    total_requests = 100  # 每个并发度总共发送的请求数
-
-    times = []
-    success_rates = []
-    throughputs = []
-
-    for concurrency in concurrency_levels:
-        print(f"\n测试并发度: {concurrency}")
-        total_time, success_count, total = test_concurrent_requests(
-            client, total_requests, concurrency
-        )
-        success_rate = (success_count / total) * 100
-        throughput = success_count / total_time if total_time > 0 else 0
-
-        times.append(total_time)
-        success_rates.append(success_rate)
-        throughputs.append(throughput)
-
-        print(f"总时间: {total_time:.2f}秒")
-        print(f"成功率: {success_rate:.2f}%")
-        print(f"吞吐量: {throughput:.2f}请求/秒")
-
-    # 绘制结果图表
-    fig, (ax1, ax2, ax3) = plt.subplots(3, 1, figsize=(10, 15))
-
-    ax1.plot(concurrency_levels, times, "o-")
-    ax1.set_xlabel("并发度")
-    ax1.set_ylabel("总时间 (秒)")
-    ax1.set_title("并发度 vs 总时间")
-    ax1.grid(True)
-
-    ax2.plot(concurrency_levels, success_rates, "o-")
-    ax2.set_xlabel("并发度")
-    ax2.set_ylabel("成功率 (%)")
-    ax2.set_title("并发度 vs 成功率")
-    ax2.grid(True)
-
-    ax3.plot(concurrency_levels, throughputs, "o-")
-    ax3.set_xlabel("并发度")
-    ax3.set_ylabel("吞吐量 (请求/秒)")
-    ax3.set_title("并发度 vs 吞吐量")
-    ax3.grid(True)
-
-    plt.tight_layout()
-    plt.savefig("concurrency_test_results.png")
-    plt.show()
-
-
-if __name__ == "__main__":
-    run_concurrency_test()
->>>>>>> 9289f466
+            return results