# Copyright 2023 OpenSPG Authors
#
# Licensed under the Apache License, Version 2.0 (the "License"); you may not use this file except
# in compliance with the License. You may obtain a copy of the License at
#
# http://www.apache.org/licenses/LICENSE-2.0
#
# Unless required by applicable law or agreed to in writing, software distributed under the License
# is distributed on an "AS IS" BASIS, WITHOUT WARRANTIES OR CONDITIONS OF ANY KIND, either express
# or implied.

from typing import Union, Iterable
from openai import OpenAI, AsyncOpenAI, AzureOpenAI, AsyncAzureOpenAI
from kag.interface import VectorizeModelABC, EmbeddingVector
from typing import Callable
import logging

logger = logging.getLogger(__name__)


@VectorizeModelABC.register("openai")
class OpenAIVectorizeModel(VectorizeModelABC):
    """
    A class that extends the VectorizeModelABC base class.
    It invokes OpenAI or OpenAI-compatible embedding services to convert texts into embedding vectors.
    """

    def __init__(
        self,
        model: str = "text-embedding-3-small",
        api_key: str = None,
        base_url: str = "",
        vector_dimensions: int = None,
        timeout: float = None,
        max_rate: float = 1000,
        time_period: float = 1,
        **kwargs,
    ):
        """
        Initializes the OpenAIVectorizeModel instance.

        Args:
            model (str, optional): The model to use for embedding. Defaults to "text-embedding-3-small".
            api_key (str, optional): The API key for accessing the OpenAI service. Defaults to "".
            base_url (str, optional): The base URL for the OpenAI service. Defaults to "".
            vector_dimensions (int, optional): The number of dimensions for the embedding vectors. Defaults to None.
        """
        api_key = api_key if api_key else "abc123"
        name = self.generate_key(base_url, model, api_key)
        super().__init__(name, vector_dimensions, max_rate, time_period)
        self.model = model
        self.timeout = timeout
        self.client = OpenAI(api_key=api_key, base_url=base_url, timeout=self.timeout)
        self.aclient = AsyncOpenAI(
            api_key=api_key, base_url=base_url, timeout=self.timeout
        )

    @classmethod
<<<<<<< HEAD
    def generate_key(cls, base_url, model, api_key="", *args, **kwargs) -> str:
        return f"{cls}_{base_url}_{api_key}_{model}"
=======
    def generate_key(cls, base_url, model, api_key, *args, **kwargs) -> str:
        return f"{cls}_{base_url}_{model}_{api_key}"
>>>>>>> 53f29b49

    def vectorize(
        self, texts: Union[str, Iterable[str]]
    ) -> Union[EmbeddingVector, Iterable[EmbeddingVector]]:
        """
        Vectorizes a text string into an embedding vector or multiple text strings into multiple embedding vectors.

        Args:
            texts (Union[str, Iterable[str]]): The text or texts to vectorize.

        Returns:
            Union[EmbeddingVector, Iterable[EmbeddingVector]]: The embedding vector(s) of the text(s).
        """

        try:
            # Handle empty strings in the input
            if isinstance(texts, list):
                # Create a map of original indices to track empty strings
                empty_indices = {i: text.strip() == "" for i, text in enumerate(texts)}
                # Filter out empty strings for the API call
                filtered_texts = [
                    text for i, text in enumerate(texts) if not empty_indices[i]
                ]

                if not filtered_texts:
                    return [[] for _ in texts]  # Return empty vectors for all inputs

                results = self.client.embeddings.create(
                    input=filtered_texts, model=self.model
                )

                # Reconstruct the results with empty lists for empty strings
                embeddings = [item.embedding for item in results.data]
                full_results = []
                embedding_idx = 0

                for i in range(len(texts)):
                    if empty_indices[i]:
                        full_results.append([])  # Empty embedding for empty string
                    else:
                        full_results.append(embeddings[embedding_idx])
                        embedding_idx += 1

                return full_results
            elif isinstance(texts, str) and not texts.strip():
                return []  # Return empty vector for empty string
            else:
                results = self.client.embeddings.create(input=texts, model=self.model)
        except Exception as e:
            logger.error(f"Error: {e}")
            logger.error(f"input: {texts}")
            logger.error(f"model: {self.model}")
            logger.error(f"timeout: {self.timeout}")
            return None
        results = [item.embedding for item in results.data]
        if isinstance(texts, str):
            assert len(results) == 1
            return results[0]
        else:
            assert len(results) == len(texts)
            return results

    async def avectorize(
        self, texts: Union[str, Iterable[str]]
    ) -> Union[EmbeddingVector, Iterable[EmbeddingVector]]:
        """
        Vectorizes a text string into an embedding vector or multiple text strings into multiple embedding vectors.

        Args:
            texts (Union[str, Iterable[str]]): The text or texts to vectorize.

        Returns:
            Union[EmbeddingVector, Iterable[EmbeddingVector]]: The embedding vector(s) of the text(s).
        """
        async with self.limiter:
            texts = [text if text.strip() != "" else "none" for text in texts]
            try:
                results = await self.aclient.embeddings.create(
                    input=texts, model=self.model
                )
            except Exception as e:
                logger.error(f"Error: {e}")
                logger.error(f"input: {texts}")
                logger.error(f"model: {self.model}")
                logger.error(f"timeout: {self.timeout}")
                return None
        results = [item.embedding for item in results.data]
        if isinstance(texts, str):
            assert len(results) == 1
            return results[0]
        else:
            assert len(results) == len(texts)
            return results


@VectorizeModelABC.register("azure_openai")
class AzureOpenAIVectorizeModel(VectorizeModelABC):
    """A class that extends the VectorizeModelABC base class.
    It invokes Azure OpenAI or Azure OpenAI-compatible embedding services to convert texts into embedding vectors.
    """

    def __init__(
        self,
        base_url: str,
        api_key: str,
        model: str = "text-embedding-ada-002",
        api_version: str = "2024-12-01-preview",
        vector_dimensions: int = None,
        timeout: float = None,
        azure_deployment: str = None,
        azure_ad_token: str = None,
        azure_ad_token_provider: Callable = None,
        max_rate: float = 1000,
        time_period: float = 1,
    ):
        """
        Initializes the AzureOpenAIVectorizeModel instance.

        Args:
            model (str, optional): The model to use for embedding. Defaults to "text-embedding-3-small".
            api_key (str, optional): The API key for accessing the Azure OpenAI service. Defaults to "".
            api_version (str): The API version for the Azure OpenAI API (eg. "2024-12-01-preview, 2024-10-01-preview,2024-05-01-preview").
            base_url (str, optional): The base URL for the Azure OpenAI service. Defaults to "".
            vector_dimensions (int, optional): The number of dimensions for the embedding vectors. Defaults to None.
            azure_ad_token: Your Azure Active Directory token, https://www.microsoft.com/en-us/security/business/identity-access/microsoft-entra-id
            azure_ad_token_provider: A function that returns an Azure Active Directory token, will be invoked on every request.
            azure_deployment: A model deployment, if given sets the base client URL to include `/deployments/{azure_deployment}`.
                Note: this means you won't be able to use non-deployment endpoints. Not supported with Assistants APIs.
        """
        name = self.generate_key(api_key, base_url, model)
        super().__init__(name, vector_dimensions, max_rate, time_period)
        self.model = model
        self.timeout = timeout
        self.client = AzureOpenAI(
            api_key=api_key,
            base_url=base_url,
            azure_deployment=azure_deployment,
            model=model,
            api_version=api_version,
            azure_ad_token=azure_ad_token,
            azure_ad_token_provider=azure_ad_token_provider,
            timeout=self.timeout,
        )
        self.aclient = AsyncAzureOpenAI(
            api_key=api_key,
            base_url=base_url,
            azure_deployment=azure_deployment,
            model=model,
            api_version=api_version,
            azure_ad_token=azure_ad_token,
            azure_ad_token_provider=azure_ad_token_provider,
            timeout=self.timeout,
        )

    @classmethod
    def generate_key(cls, base_url, api_key, model, *args, **kwargs) -> str:
        return f"{cls}_{base_url}_{api_key}_{model}"

    def vectorize(
        self, texts: Union[str, Iterable[str]]
    ) -> Union[EmbeddingVector, Iterable[EmbeddingVector]]:
        """
        Vectorizes a text string into an embedding vector or multiple text strings into multiple embedding vectors.

        Args:
            texts (Union[str, Iterable[str]]): The text or texts to vectorize.

        Returns:
            Union[EmbeddingVector, Iterable[EmbeddingVector]]: The embedding vector(s) of the text(s).
        """
        results = self.client.embeddings.create(input=texts, model=self.model)
        results = [item.embedding for item in results.data]
        if isinstance(texts, str):
            assert len(results) == 1
            return results[0]
        else:
            assert len(results) == len(texts)
            return results

    async def avectorize(
        self, texts: Union[str, Iterable[str]]
    ) -> Union[EmbeddingVector, Iterable[EmbeddingVector]]:
        """
        Vectorizes a text string into an embedding vector or multiple text strings into multiple embedding vectors.

        Args:
            texts (Union[str, Iterable[str]]): The text or texts to vectorize.

        Returns:
            Union[EmbeddingVector, Iterable[EmbeddingVector]]: The embedding vector(s) of the text(s).
        """
        async with self.limiter:
            results = await self.aclient.embeddings.create(
                input=texts, model=self.model
            )
        results = [item.embedding for item in results.data]
        if isinstance(texts, str):
            assert len(results) == 1
            return results[0]
        else:
            assert len(results) == len(texts)
            return results


if __name__ == "__main__":
    vectorize_model = OpenAIVectorizeModel(
        model="bge-m3", base_url="http://localhost:11434/v1"
    )
    texts = ["Hello, world!", "Hello, world!", "Hello, world!"]
    embeddings = vectorize_model.vectorize("texts")
    print(embeddings)<|MERGE_RESOLUTION|>--- conflicted
+++ resolved
@@ -56,13 +56,8 @@
         )
 
     @classmethod
-<<<<<<< HEAD
-    def generate_key(cls, base_url, model, api_key="", *args, **kwargs) -> str:
-        return f"{cls}_{base_url}_{api_key}_{model}"
-=======
     def generate_key(cls, base_url, model, api_key, *args, **kwargs) -> str:
         return f"{cls}_{base_url}_{model}_{api_key}"
->>>>>>> 53f29b49
 
     def vectorize(
         self, texts: Union[str, Iterable[str]]
