--- conflicted
+++ resolved
@@ -11,22 +11,13 @@
 
 import io
 import os
-<<<<<<< HEAD
-=======
-import json
->>>>>>> 43af1793
 import tarfile
 import requests
 import logging
 
-<<<<<<< HEAD
+
 from kag.common.registry import Registrable
 from typing import Union, Iterable
-=======
-from pathlib import Path
-from kag.common.registry import Registrable
-from typing import Any, Union, Iterable, Optional, Dict
->>>>>>> 43af1793
 
 EmbeddingVector = Iterable[float]
 logger = logging.getLogger()
