# -*- coding: utf-8 -*-
# Copyright 2023 OpenSPG Authors
#
# Licensed under the Apache License, Version 2.0 (the "License"); you may not use this file except
# in compliance with the License. You may obtain a copy of the License at
#
# http://www.apache.org/licenses/LICENSE-2.0
#
# Unless required by applicable law or agreed to in writing, software distributed under the License
# is distributed on an "AS IS" BASIS, WITHOUT WARRANTIES OR CONDITIONS OF ANY KIND, either express
# or implied.
import asyncio
from typing import List

import knext.common.cache
import logging

from kag.common.conf import KAG_PROJECT_CONF, KAG_CONFIG
from kag.common.tools.graph_api.graph_api_abc import GraphApiABC
from kag.interface import (
    RetrieverABC,
    VectorizeModelABC,
    ChunkData,
    RetrieverOutput,
    EntityData,
)
from kag.interface.solver.model.schema_utils import SchemaUtils
from kag.common.config import LogicFormConfiguration
from kag.common.tools.search_api.search_api_abc import SearchApiABC

from knext.schema.client import CHUNK_TYPE

logger = logging.getLogger()
chunk_cached_by_query_map = knext.common.cache.LinkCache(maxsize=100, ttl=300)


@RetrieverABC.register("summary_chunk_retriever")
class SummaryChunkRetriever(RetrieverABC):
    def __init__(
        self,
        vectorize_model: VectorizeModelABC = None,
        search_api: SearchApiABC = None,
        graph_api: GraphApiABC = None,
        top_k: int = 10,
        score_threshold=0.85,
        **kwargs,
    ):
        self.vectorize_model = vectorize_model or VectorizeModelABC.from_config(
            KAG_CONFIG.all_config["vectorize_model"]
        )
        self.search_api = search_api or SearchApiABC.from_config(
            {"type": "openspg_search_api"}
        )
        self.graph_api = graph_api or GraphApiABC.from_config(
            {"type": "openspg_graph_api"}
        )
        self.schema_helper: SchemaUtils = SchemaUtils(
            LogicFormConfiguration(
                {
                    "KAG_PROJECT_ID": KAG_PROJECT_CONF.project_id,
                    "KAG_PROJECT_HOST_ADDR": KAG_PROJECT_CONF.host_addr,
                }
            )
        )
        super().__init__(top_k, **kwargs)

<<<<<<< HEAD
    def get_summaries(self, query, top_k) -> List[str]:
=======
    async def _get_summaries(self, query, top_k) -> List[str]:
>>>>>>> f8f7be29
        topk_summary_ids = []
        query_vector = await self.vectorize_model.avectorize(query)

        # recall top_k summaries
        top_k_summaries = await asyncio.to_thread(
            lambda: self.search_api.search_vector(
                label=self.schema_helper.get_label_within_prefix("Summary"),
                property_key="content",
                query_vector=query_vector,
                topk=top_k,
            )
        )
        for item in top_k_summaries:
            topk_summary_ids.append(item["node"]["id"])

        return topk_summary_ids

    async def _get_children_summary_ids(self, summary_id) -> List[str]:
        entity = EntityData(
            entity_id=summary_id,
            node_type=self.schema_helper.get_label_within_prefix("Summary"),
        )
        oneHopGraphData = await asyncio.to_thread(
            lambda: self.graph_api.get_entity_one_hop(entity)
        )
        if not oneHopGraphData:
            return []
        if not oneHopGraphData.in_relations:
            return []
        children_summary_ids = set()
        for relationData in oneHopGraphData.in_relations.get("childOf", []):
            children_summary_ids.add(relationData.from_id)
        return list(children_summary_ids)

    """
        get children summaries of current summary
    """

<<<<<<< HEAD
    def get_children_summaries(self, summary_ids):
        children_summary_ids = set()
        for summary_id in summary_ids:
            entity = EntityData(
                entity_id=summary_id,
                node_type=self.schema_helper.get_label_within_prefix("Summary"),
            )
            oneHopGraphData = self.graph_api.get_entity_one_hop(entity)
            if not oneHopGraphData:
                continue
            if not oneHopGraphData.in_relations:
                continue
            # parse oneHopGraphData and get children summaries

            for relationData in oneHopGraphData.in_relations.get("childOf", []):
                children_summary_ids.add(relationData.from_id)
        return children_summary_ids

    def get_chunk_data(self, chunk_id, score=0.0):
        node = self.graph_api.get_entity_prop_by_id(
            label=self.schema_helper.get_label_within_prefix(CHUNK_TYPE),
            biz_id=chunk_id,
=======
    async def _get_children_summaries(self, summary_ids):
        tasks = []
        for summary_id in summary_ids:
            tasks.append(self._get_children_summary_ids(summary_id))
        results = await asyncio.gather(*tasks)
        children_summary_ids = set(item for result in results for item in result)
        return children_summary_ids

    async def _get_chunk_data(self, chunk_id, score=0.0):
        node = await asyncio.to_thread(
            lambda: self.graph_api.get_entity_prop_by_id(
                label=self.schema_helper.get_label_within_prefix(CHUNK_TYPE),
                biz_id=chunk_id,
            )
>>>>>>> f8f7be29
        )
        node_dict = dict(node.items())
        return ChunkData(
            content=node_dict["content"].replace("_split_0", ""),
            title=node_dict["name"].replace("_split_0", ""),
            chunk_id=chunk_id,
            score=score,
        )

    async def _get_related_chunk_ids(self, summary_id) -> List[str]:
        entity = EntityData(
            entity_id=summary_id,
            node_type=self.schema_helper.get_label_within_prefix("Summary"),
        )
        oneHopGraphData = await asyncio.to_thread(
            lambda: self.graph_api.get_entity_one_hop(entity)
        )

        # parse oneHopGraphData and get related chunks
        chunk_ids = set()
<<<<<<< HEAD
        for summary_id in summary_ids:
            entity = EntityData(
                entity_id=summary_id,
                node_type=self.schema_helper.get_label_within_prefix("Summary"),
            )
            oneHopGraphData = self.graph_api.get_entity_one_hop(entity)
=======
        for relationData in oneHopGraphData.out_relations.get("relateTo", []):
            chunk_ids.add(relationData.end_id)
        return list(chunk_ids)
>>>>>>> f8f7be29

    async def _get_related_chunks(self, summary_ids):
        tasks = []
        for summary_id in summary_ids:
            tasks.append(self._get_related_chunk_ids(summary_id))
        results = await asyncio.gather(*tasks)
        chunk_ids = set(item for result in results for item in result)

        tasks = []
        for chunk_id in chunk_ids:
            tasks.append(self._get_chunk_data(chunk_id))
        chunks = await asyncio.gather(*tasks)
        return chunks

    async def ainvoke(self, task, **kwargs) -> RetrieverOutput:
        query = task.arguments["query"]
        top_k = kwargs.get("top_k", self.top_k)
        try:
            cached = chunk_cached_by_query_map.get(query)
            if cached and len(cached.chunks) > top_k:
                return cached
            if not query:
                logger.error("chunk query is emtpy", exc_info=True)
                return RetrieverOutput()

            # recall summary through semantic vector
            topk_summary_ids = await self._get_summaries(query, top_k)

            # recall children summaries
            children_summary_ids = await self._get_children_summaries(topk_summary_ids)

            # get related chunk for each summary
<<<<<<< HEAD
            chunks = self.get_related_chunks(
=======
            chunks = await self._get_related_chunks(
>>>>>>> f8f7be29
                topk_summary_ids + list(children_summary_ids)
            )

            # to retrieve output
            out = RetrieverOutput(chunks=chunks)
            chunk_cached_by_query_map.put(query, out)
            return out

        except Exception as e:
            logger.error(f"run calculate_sim_scores failed, info: {e}", exc_info=True)
            return RetrieverOutput()

    @property
    def input_indices(self):
        return ["Summary"]<|MERGE_RESOLUTION|>--- conflicted
+++ resolved
@@ -64,11 +64,7 @@
         )
         super().__init__(top_k, **kwargs)
 
-<<<<<<< HEAD
-    def get_summaries(self, query, top_k) -> List[str]:
-=======
     async def _get_summaries(self, query, top_k) -> List[str]:
->>>>>>> f8f7be29
         topk_summary_ids = []
         query_vector = await self.vectorize_model.avectorize(query)
 
@@ -107,30 +103,6 @@
         get children summaries of current summary
     """
 
-<<<<<<< HEAD
-    def get_children_summaries(self, summary_ids):
-        children_summary_ids = set()
-        for summary_id in summary_ids:
-            entity = EntityData(
-                entity_id=summary_id,
-                node_type=self.schema_helper.get_label_within_prefix("Summary"),
-            )
-            oneHopGraphData = self.graph_api.get_entity_one_hop(entity)
-            if not oneHopGraphData:
-                continue
-            if not oneHopGraphData.in_relations:
-                continue
-            # parse oneHopGraphData and get children summaries
-
-            for relationData in oneHopGraphData.in_relations.get("childOf", []):
-                children_summary_ids.add(relationData.from_id)
-        return children_summary_ids
-
-    def get_chunk_data(self, chunk_id, score=0.0):
-        node = self.graph_api.get_entity_prop_by_id(
-            label=self.schema_helper.get_label_within_prefix(CHUNK_TYPE),
-            biz_id=chunk_id,
-=======
     async def _get_children_summaries(self, summary_ids):
         tasks = []
         for summary_id in summary_ids:
@@ -145,7 +117,6 @@
                 label=self.schema_helper.get_label_within_prefix(CHUNK_TYPE),
                 biz_id=chunk_id,
             )
->>>>>>> f8f7be29
         )
         node_dict = dict(node.items())
         return ChunkData(
@@ -166,18 +137,9 @@
 
         # parse oneHopGraphData and get related chunks
         chunk_ids = set()
-<<<<<<< HEAD
-        for summary_id in summary_ids:
-            entity = EntityData(
-                entity_id=summary_id,
-                node_type=self.schema_helper.get_label_within_prefix("Summary"),
-            )
-            oneHopGraphData = self.graph_api.get_entity_one_hop(entity)
-=======
         for relationData in oneHopGraphData.out_relations.get("relateTo", []):
             chunk_ids.add(relationData.end_id)
         return list(chunk_ids)
->>>>>>> f8f7be29
 
     async def _get_related_chunks(self, summary_ids):
         tasks = []
@@ -210,11 +172,7 @@
             children_summary_ids = await self._get_children_summaries(topk_summary_ids)
 
             # get related chunk for each summary
-<<<<<<< HEAD
-            chunks = self.get_related_chunks(
-=======
             chunks = await self._get_related_chunks(
->>>>>>> f8f7be29
                 topk_summary_ids + list(children_summary_ids)
             )
 
