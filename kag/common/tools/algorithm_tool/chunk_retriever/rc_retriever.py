--- conflicted
+++ resolved
@@ -59,23 +59,6 @@
         )
 
     def invoke(self, task, **kwargs) -> RetrieverOutput:
-<<<<<<< HEAD
-=======
-        segment_name = kwargs.get("segment_name", "thinker")
-        component_name = self.name
-        reporter: Optional[ReporterABC] = kwargs.get("reporter", None)
-        query = task.arguments.get("rewrite_query", task.arguments["query"])
-
-        if reporter:
-            reporter.add_report_line(
-                segment_name,
-                f"begin_sub_kag_retriever_{query}_{component_name}",
-                query,
-                "INIT",
-                component_name=component_name,
-            )
-
->>>>>>> 021113fa
         output = self.vector_chunk_retriever.invoke(task=task, **kwargs)
         output.retriever_method = self.schema().get("name", "")
         return output
