--- conflicted
+++ resolved
@@ -64,11 +64,7 @@
                 return cached
             if not query:
                 logger.error("chunk query is emtpy", exc_info=True)
-<<<<<<< HEAD
                 return RetrieverOutput(retriever_method=self.schema().get("name", ""), err_msg="query is empty")
-=======
-                return RetrieverOutput(retriever_method=self.schema().get("name", ""))
->>>>>>> c892cbcf
             query_vector = self.vectorize_model.vectorize(query)
             top_k_docs = self.search_api.search_vector(
                 label=self.schema_helper.get_label_within_prefix(CHUNK_TYPE),
@@ -105,11 +101,7 @@
 
         except Exception as e:
             logger.error(f"run calculate_sim_scores failed, info: {e}", exc_info=True)
-<<<<<<< HEAD
             return RetrieverOutput(retriever_method=self.schema().get("name", ""), err_msg=str(e))
-=======
-            return RetrieverOutput(retriever_method=self.schema().get("name", ""))
->>>>>>> c892cbcf
 
     def schema(self):
         return {
