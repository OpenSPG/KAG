# -*- coding: utf-8 -*-
# Copyright 2023 OpenSPG Authors
#
# Licensed under the Apache License, Version 2.0 (the "License"); you may not use this file except
# in compliance with the License. You may obtain a copy of the License at
#
# http://www.apache.org/licenses/LICENSE-2.0
#
# Unless required by applicable law or agreed to in writing, software distributed under the License
# is distributed on an "AS IS" BASIS, WITHOUT WARRANTIES OR CONDITIONS OF ANY KIND, either express
# or implied.

import knext.common.cache
import logging

from kag.common.conf import KAG_PROJECT_CONF, KAG_CONFIG
from kag.interface import RetrieverABC, VectorizeModelABC, ChunkData, RetrieverOutput
from kag.interface.solver.model.schema_utils import SchemaUtils
from kag.common.config import LogicFormConfiguration
from kag.common.tools.search_api.search_api_abc import SearchApiABC

from knext.schema.client import CHUNK_TYPE

logger = logging.getLogger()
chunk_cached_by_query_map = knext.common.cache.LinkCache(maxsize=100, ttl=300)


@RetrieverABC.register("vector_chunk_retriever")
class VectorChunkRetriever(RetrieverABC):
    def __init__(
        self,
        vectorize_model: VectorizeModelABC = None,
        search_api: SearchApiABC = None,
        top_k: int = 10,
        score_threshold = 0.85,
        **kwargs,
    ):
        self.vectorize_model = vectorize_model or VectorizeModelABC.from_config(
            KAG_CONFIG.all_config["vectorize_model"]
        )
        self.search_api = search_api or SearchApiABC.from_config(
            {"type": "openspg_search_api"}
        )
        self.schema_helper: SchemaUtils = SchemaUtils(
            LogicFormConfiguration(
                {
                    "KAG_PROJECT_ID": KAG_PROJECT_CONF.project_id,
                    "KAG_PROJECT_HOST_ADDR": KAG_PROJECT_CONF.host_addr,
                }
            )
        )
        self.score_threshold = score_threshold
        super().__init__(top_k, **kwargs)

    def invoke(self, task, **kwargs) -> RetrieverOutput:
        query = task.arguments["query"]
        top_k = kwargs.get("top_k", self.top_k)
        try:
            cached = chunk_cached_by_query_map.get(query)
            if cached and len(cached.chunks) > top_k:
                return cached
            if not query:
                logger.error("chunk query is emtpy", exc_info=True)
                return RetrieverOutput(retriever_method=self.schema().get("name", ""))
            query_vector = self.vectorize_model.vectorize(query)
            top_k_docs = self.search_api.search_vector(
                label=self.schema_helper.get_label_within_prefix(CHUNK_TYPE),
                property_key="content",
                query_vector=query_vector,
                topk=top_k,
            )
            chunks = []
            for item in top_k_docs:
<<<<<<< HEAD
                chunks.append(
                    ChunkData(
                        content=item["node"].get("content", ""),
                        title=item["node"]["name"],
                        chunk_id=item["node"]["id"],
                        score=item["score"],
=======
                score = item.get('score', 0.0)
                if score >= self.score_threshold:
                    chunks.append(
                        ChunkData(
                            content=item["node"]["content"],
                            title=item["node"]["name"],
                            chunk_id=item["node"]["id"],
                            score=score,
                        )
>>>>>>> 12fab343
                    )
            out = RetrieverOutput(
                chunks=chunks, retriever_method=self.schema().get("name", "")
            )
            chunk_cached_by_query_map.put(query, out)
            return out

        except Exception as e:
            logger.error(f"run calculate_sim_scores failed, info: {e}", exc_info=True)
            return RetrieverOutput(retriever_method=self.schema().get("name", ""))

    def schema(self):
        return {
            "name": "vector_chunk_retriever",
            "description": "Retrieve relevant text chunks from document store using vector similarity search",
            "parameters": {
                "type": "object",
                "properties": {
                    "query": {
                        "type": "string",
                        "description": "Search query for retrieving relevant text chunks",
                    },
                    "top_k": {
                        "type": "integer",
                        "description": "Number of top results to return",
                        "default": 5,
                    },
                },
                "required": ["query"],
            },
        }

    @property
    def input_indices(self):
        return ["chunk"]<|MERGE_RESOLUTION|>--- conflicted
+++ resolved
@@ -71,24 +71,15 @@
             )
             chunks = []
             for item in top_k_docs:
-<<<<<<< HEAD
-                chunks.append(
-                    ChunkData(
-                        content=item["node"].get("content", ""),
-                        title=item["node"]["name"],
-                        chunk_id=item["node"]["id"],
-                        score=item["score"],
-=======
-                score = item.get('score', 0.0)
+                score = item.get("score", 0.0)
                 if score >= self.score_threshold:
                     chunks.append(
                         ChunkData(
-                            content=item["node"]["content"],
+                            content=item["node"].get("content", ""),
                             title=item["node"]["name"],
                             chunk_id=item["node"]["id"],
                             score=score,
                         )
->>>>>>> 12fab343
                     )
             out = RetrieverOutput(
                 chunks=chunks, retriever_method=self.schema().get("name", "")
