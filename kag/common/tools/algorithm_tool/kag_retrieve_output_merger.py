--- conflicted
+++ resolved
@@ -140,15 +140,11 @@
         retrieved_chunks = kwargs.get("retrieved_chunks", None)
         chunk_lists = [x.chunks for x in retrieve_outputs]
         merged = self.chunk_merge(chunk_lists, self.rrf_normalize)
-<<<<<<< HEAD
+        if retrieved_chunks is not None:
+            chunk_texts = [x.content for x in merged]
+            retrieved_chunks.extend(chunk_texts)
         graph = KgGraph()
         for x in retrieve_outputs:
             for g in x.graphs:
                 graph.merge_kg_graph(g)
-        return RetrieverOutput(retriever_method=self.schema().get("name", ""), chunks=merged, graphs=[graph])
-=======
-        if retrieved_chunks is not None:
-            chunk_texts = [x.content for x in merged]
-            retrieved_chunks.extend(chunk_texts)
-        return RetrieverOutput(chunks=merged)
->>>>>>> 021113fa
+        return RetrieverOutput(retriever_method=self.schema().get("name", ""), chunks=merged, graphs=[graph])