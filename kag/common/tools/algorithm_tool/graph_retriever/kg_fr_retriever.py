import logging
import time


from kag.common.config import get_default_chat_llm_config
<<<<<<< HEAD
from kag.common.parser.schema_std import StdSchema
from kag.common.tools.algorithm_tool.graph_retriever.lf_kg_retriever_template import KgRetrieverTemplate, \
    get_std_logic_form_parser, std_logic_node
=======
from kag.common.tools.algorithm_tool.graph_retriever.lf_kg_retriever_template import (
    KgRetrieverTemplate,
)
>>>>>>> 140692a2
from kag.interface import LLMClient, RetrieverABC, RetrieverOutput, Context


from kag.common.tools.algorithm_tool.chunk_retriever.ppr_chunk_retriever import (
    PprChunkRetriever,
)
from kag.common.tools.algorithm_tool.graph_retriever.entity_linking import EntityLinking
from kag.common.tools.algorithm_tool.graph_retriever.path_select.path_select import (
    PathSelect,
)

logger = logging.getLogger()


@RetrieverABC.register("kg_fr_open_spg")
class KgFreeRetrieverWithOpenSPGRetriever(RetrieverABC):
    def __init__(
        self,
        path_select: PathSelect = None,
        entity_linking: EntityLinking = None,
        llm: LLMClient = None,
        ppr_chunk_retriever_tool: RetrieverABC = None,
        std_schema: StdSchema = None,
        top_k=10,
        **kwargs,
    ):
        super().__init__(**kwargs)
        self.name = kwargs.get("name", "kg_fr")
        self.llm = llm or LLMClient.from_config(get_default_chat_llm_config())
        self.path_select = path_select or PathSelect.from_config(
            {"type": "fuzzy_one_hop_select"}
        )
        if isinstance(entity_linking, dict):
            entity_linking = EntityLinking.from_config(entity_linking)
        self.entity_linking = entity_linking or EntityLinking.from_config(
            {
                "type": "default_entity_linking",
                "recognition_threshold": 0.8,
                "exclude_types": ["Chunk"],
            }
        )
        self.template = KgRetrieverTemplate(
            path_select=self.path_select,
            entity_linking=self.entity_linking,
            llm_module=self.llm,
        )
        self.ppr_chunk_retriever_tool = (
            ppr_chunk_retriever_tool
            or PprChunkRetriever.from_config(
                {
                    "type": "ppr_chunk_retriever",
                    "llm_client": get_default_chat_llm_config(),
                }
            )
        )
        self.top_k = top_k
        self.std_parser = get_std_logic_form_parser(std_schema, self.kb_project_config)

    def invoke(self, task, **kwargs) -> RetrieverOutput:
        query = task.arguments.get("rewrite_query", task.arguments["query"])
        logical_node = task.arguments.get("logic_form_node", None)
        if not logical_node:
            return RetrieverOutput(
                retriever_method=self.schema().get("name", ""),
                err_msg="No logical-form node found",
            )
        context = kwargs.get("context", Context())
<<<<<<< HEAD
        logical_node = std_logic_node(task_cache_id=self.kb_project_config.project_id,
                                      logic_node=logical_node,
                                      logic_parser=self.std_parser,
                                      context=context)
=======

        # reporter: Optional[ReporterABC] = kwargs.get("reporter", None)

>>>>>>> 140692a2
        graph_data = self.template.invoke(
            query=query,
            logic_nodes=[logical_node],
            graph_data=context.variables_graph,
            is_exact_match=True,
            name=self.name,
            **kwargs,
        )

        entities = []
        # selected_rel = []
        if graph_data is not None:
            s_entities = graph_data.get_entity_by_alias_without_attr(
                logical_node.s.alias_name
            )
            if s_entities:
                entities.extend(s_entities)
            o_entities = graph_data.get_entity_by_alias_without_attr(
                logical_node.o.alias_name
            )
            if o_entities:
                entities.extend(o_entities)
            entities = list(set(entities))

        start_time = time.time()
        output: RetrieverOutput = self.ppr_chunk_retriever_tool.invoke(
            task=task,
            start_entities=entities,
            top_k=self.top_k,
        )

        logger.info(
            f"`{query}`  Retrieved chunks num: {len(output.chunks)} cost={time.time() - start_time}"
        )
        output.graphs = [graph_data]
        output.retriever_method = self.schema().get("name", "")
        return output

    def schema(self):
        return {
            "name": "kg_fr_retriever",
            "description": "Retrieve graph data in knowledge graph fr level",
            "parameters": {
                "type": "object",
                "properties": {
                    "query": {
                        "type": "string",
                        "description": "Search query for context retrieval",
                    },
                    "logic_form_node": {
                        "type": "object",
                        "description": "Logic node for context retrieval",
                    },
                },
                "required": ["query", "logic_form_node"],
            },
        }<|MERGE_RESOLUTION|>--- conflicted
+++ resolved
@@ -3,15 +3,9 @@
 
 
 from kag.common.config import get_default_chat_llm_config
-<<<<<<< HEAD
 from kag.common.parser.schema_std import StdSchema
 from kag.common.tools.algorithm_tool.graph_retriever.lf_kg_retriever_template import KgRetrieverTemplate, \
     get_std_logic_form_parser, std_logic_node
-=======
-from kag.common.tools.algorithm_tool.graph_retriever.lf_kg_retriever_template import (
-    KgRetrieverTemplate,
-)
->>>>>>> 140692a2
 from kag.interface import LLMClient, RetrieverABC, RetrieverOutput, Context
 
 
@@ -79,16 +73,10 @@
                 err_msg="No logical-form node found",
             )
         context = kwargs.get("context", Context())
-<<<<<<< HEAD
         logical_node = std_logic_node(task_cache_id=self.kb_project_config.project_id,
                                       logic_node=logical_node,
                                       logic_parser=self.std_parser,
                                       context=context)
-=======
-
-        # reporter: Optional[ReporterABC] = kwargs.get("reporter", None)
-
->>>>>>> 140692a2
         graph_data = self.template.invoke(
             query=query,
             logic_nodes=[logical_node],
