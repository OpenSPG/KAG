--- conflicted
+++ resolved
@@ -453,19 +453,6 @@
                 else:
                     return torch.matmul(M, v.T)
 
-            if label == "Entity":
-                nodes = self._backend_graph.vs
-            else:
-                try:
-                    nodes = self._backend_graph.vs.select(label=label)
-                except (KeyError, ValueError):
-                    return []
-
-<<<<<<< HEAD
-            vector_field_name = self._get_vector_field_name(property_key)
-            device = "cuda" if torch.cuda.is_available() else "cpu"
-            filtered_nodes, filtered_vectors = self.get_cached_tensor(label_nodes=nodes, label=label, vector_field_name=vector_field_name, device=device)
-=======
         try:
             if label == "Entity":
                 nodes = self._backend_graph.vs
@@ -483,20 +470,15 @@
                 vector_field_name=vector_field_name,
                 device=device,
             )
->>>>>>> 78babeff
 
             if filtered_vectors.numel() == 0:
                 return []
             query_vector = torch.tensor(query_vector, dtype=torch.float32).to(device)
             cosine_similarity = batch_cosine_similarity(query_vector, filtered_vectors)
 
-<<<<<<< HEAD
-            top_data = cosine_similarity.topk(k=min(topk, len(cosine_similarity)), dim=0)
-=======
             top_data = cosine_similarity.topk(
                 k=min(topk, len(cosine_similarity)), dim=0
             )
->>>>>>> 78babeff
             top_indices = top_data.indices.to("cpu")
             top_values = top_data.values.to("cpu")
             output = []
@@ -513,11 +495,7 @@
                 output.append(items)
             return output
         except Exception as e:
-<<<<<<< HEAD
-            logger.warning(f"batch_vector_search warn {e}")
-=======
             logger.warning(f"batch_vector_search failed {e}", exc_info=True)
->>>>>>> 78babeff
             return []
 
     @staticmethod
