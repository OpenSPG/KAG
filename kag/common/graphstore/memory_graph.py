--- conflicted
+++ resolved
@@ -452,30 +452,15 @@
                 except (KeyError, ValueError):
                     return []
 
-            vector_field_name = self._get_vector_field_name(property_key)
-            emb_cache_key = f"{label}-{vector_field_name}"
-            device = "cuda" if torch.cuda.is_available() else "cpu"
-            if emb_cache_key in self._emb_cache:
-                filtered_nodes, filtered_vectors = self._emb_cache[emb_cache_key]
-            else:
-                vectors = nodes.get_attribute_values(vector_field_name)
-                filtered_nodes = []
-                filtered_vectors = []
-                for node, vector in zip(nodes, vectors):
-                    if vector is not None:
-                        filtered_nodes.append(node)
-                        filtered_vectors.append(vector)
-
-                filtered_vectors = torch.tensor(filtered_vectors, dtype=torch.float32).to(
-                    device
-                )
-                self._emb_cache[emb_cache_key] = [filtered_nodes, filtered_vectors]
-            if filtered_vectors.numel() == 0:
-                return []
-            query_vector = torch.tensor(query_vector, dtype=torch.float32).to(device)
-            cosine_similarity = batch_cosine_similarity(query_vector, filtered_vectors)
-
-<<<<<<< HEAD
+        vector_field_name = self._get_vector_field_name(property_key)
+        device = "cuda" if torch.cuda.is_available() else "cpu"
+        filtered_nodes, filtered_vectors = self.get_cached_tensor(label_nodes=nodes, label=label, vector_field_name=vector_field_name, device=device)
+
+        if filtered_vectors.numel() == 0:
+            return []
+        query_vector = torch.tensor(query_vector, dtype=torch.float32).to(device)
+        cosine_similarity = batch_cosine_similarity(query_vector, filtered_vectors)
+
             top_data = cosine_similarity.topk(k=min(topk, len(cosine_similarity)), dim=0)
             top_indices = top_data.indices.to("cpu")
             top_values = top_data.values.to("cpu")
@@ -494,13 +479,6 @@
             return output
         except Exception as e:
             logger.warning(f"batch_vector_search warn {e}")
-=======
-        vector_field_name = self._get_vector_field_name(property_key)
-        device = "cuda" if torch.cuda.is_available() else "cpu"
-        filtered_nodes, filtered_vectors = self.get_cached_tensor(label_nodes=nodes, label=label, vector_field_name=vector_field_name, device=device)
-
-        if filtered_vectors.numel() == 0:
->>>>>>> 1cded220
             return []
 
     @staticmethod
