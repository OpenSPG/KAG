# Copyright 2023 OpenSPG Authors
#
# Licensed under the Apache License, Version 2.0 (the "License"); you may not use this file except
# in compliance with the License. You may obtain a copy of the License at
#
# http://www.apache.org/licenses/LICENSE-2.0
#
# Unless required by applicable law or agreed to in writing, software distributed under the License
# is distributed on an "AS IS" BASIS, WITHOUT WARRANTIES OR CONDITIONS OF ANY KIND, either express
# or implied.

import json
<<<<<<< HEAD
from kag.common.llm.llm_client import LLMClient
=======
>>>>>>> 0ff65c23


class LLMConfigChecker(object):
    """
    Check whether the llm config is valid.
    """

    def check(self, config: str) -> str:
        """
        Check the llm config.

        * If the config is valid, return the generated text.

        * If the config is invalid, raise a RuntimeError exception.

        :param config: llm config
        :type config: str
        :return: the generated text
        :rtype: str
        :raises RuntimeError: if the config is invalid
        """
        from kag.common.llm.client import LLMClient
        config = json.loads(config)
        llm_client = LLMClient.from_config(config)
        try:
            res = llm_client("who are you?")
            return res
        except Exception as ex:
            raise RuntimeError(f"invalid llm config: {config}, for details: {ex}")


if __name__ == "__main__":
    config = """
        {"client_type" :"ollama",
        "base_url" : "http://localhost:11434/",
        "model" : "llama3.1" }
    """
    config_checker = LLMConfigChecker()
    res = config_checker.check(config)<|MERGE_RESOLUTION|>--- conflicted
+++ resolved
@@ -10,10 +10,6 @@
 # or implied.
 
 import json
-<<<<<<< HEAD
-from kag.common.llm.llm_client import LLMClient
-=======
->>>>>>> 0ff65c23
 
 
 class LLMConfigChecker(object):
@@ -35,7 +31,8 @@
         :rtype: str
         :raises RuntimeError: if the config is invalid
         """
-        from kag.common.llm.client import LLMClient
+        from kag.common.llm import LLMClient
+
         config = json.loads(config)
         llm_client = LLMClient.from_config(config)
         try:
