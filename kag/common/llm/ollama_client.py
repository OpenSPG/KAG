--- conflicted
+++ resolved
@@ -14,7 +14,7 @@
 from ollama import Client, AsyncClient
 
 from kag.interface import LLMClient
-from kag.interface.common.rate_limiter import RateLimiter
+
 
 # logging.basicConfig(level=logging.DEBUG)
 logger = logging.getLogger(__name__)
@@ -34,13 +34,9 @@
         model: str,
         base_url: str,
         timeout: float = None,
-<<<<<<< HEAD
         max_rate: float = 1000,
         time_period: float = 1,
-=======
-        rate_limiter: RateLimiter = None,
         **kwargs
->>>>>>> c80273aa
     ):
         """
         Initializes the OllamaClient instance.
@@ -49,15 +45,8 @@
             model (str): The model to use for requests.
             base_url (str): The base URL for the Ollama API.
             timeout (float): The timeout duration for the service request. Defaults to None, means no timeout.
-            rate_limiter (RateLimiter, optional): An instance of RateLimiter to control the rate of requests. Defaults to None.
-            **kwargs: Additional keyword arguments that can be passed to the client.
         """
-<<<<<<< HEAD
-        super().__init__(max_rate, time_period)
-=======
-
-        super().__init__(rate_limiter, **kwargs)
->>>>>>> c80273aa
+        super().__init__(max_rate, time_period, **kwargs)
         self.model = model
         self.base_url = base_url
         self.timeout = timeout
