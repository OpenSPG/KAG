import logging
import re

from kag.interface.solver.base_model import (
    SPOBase,
    SPOEntity,
    SPORelation,
    Identifier,
    TypeInfo,
    LogicNode,
    LFNodeData,
)
from kag.interface.solver.model.schema_utils import SchemaUtils
from kag.common.utils import extract_content_target

logger = logging.getLogger(__name__)


class GetSPONodeData(LFNodeData):
    """Container for retrieved data from a single logical node processing step.

    Attributes:
        sub_question (str): Sub-question being processed
        summary (str): Summary generated by LLM
        chunks (List[str]): Retrieved text chunks
        spo (List[RelationData]): SPO relations retrieved from knowledge graph
    """

    def __init__(self, sub_question=""):
        super().__init__()
        self.sub_question = sub_question  # Sub-question text
        self.summary = ""  # Generated summary
        self.chunks = []  # List of retrieved text chunks
        self.spo = []  # List of SPO relation data objects

    def to_dict(self):
        return {
            "sub_question": self.sub_question,
            "summary": self.summary,
            "chunks": [item.to_dict() for item in self.chunks],
            "spo": str(self.spo),
        }

    def __str__(self):
        """Generate debug-friendly string representation"""
        output_str = f"sub question: {self.sub_question}"

        if self.summary:
            output_str += f"\nsummary:\n{self.summary}"
            return output_str
        if self.chunks:
            output_str += f"\nretrieved chunks:\n{self.chunks}"
        if self.spo:
            output_str += f"\nretrieved spo:\n{self.spo}"

        return output_str

    def __repr__(self) -> str:
        """Generate debug-friendly string representation"""
        output_str = f"sub question: {self.sub_question}"
        if self.chunks:
            output_str += f"\nretrieved chunks:\n{self.chunks}"
        if self.spo:
            output_str += f"\nretrieved spo:\n{self.spo}"
        if self.summary:
            output_str += f"\nsummary:\n{self.summary}"
        return output_str


# get_spg(s, p, o)
@LogicNode.register("get_spo")
class GetSPONode(LogicNode):
    def __init__(self, operator, args):
        super().__init__(operator, args)
        self.s: SPOBase = args.get("s", None)
        self.p: SPOBase = args.get("p", None)
        self.o: SPOBase = args.get("o", None)
        self.op: str = args.get("op", "=")
        self.sub_query = args.get("sub_query", None)
        self.lf_node_res: GetSPONodeData = GetSPONodeData(sub_question=self.sub_query)

    def get_ele_name(self, alias):
        ele = self.args.get(alias, None)
        if ele is None:
            return ""
        if isinstance(ele, SPOEntity):
            return ele.entity_name if ele.entity_name else ""
        return ""

    def __repr__(self):
        params = [f"{k}={str(v)}" for k, v in self.args.items()]
        params_str = ",".join(params)
        return f"{self.operator}({params_str})"

    def to_logical_form_str(self):
        params = [f"{k}={v}" for k, v in self.args.items() if k in ["s", "p", "o"]]
        params_str = ",".join(params)
        return f"{self.operator}({params_str})"

    def to_dsl(self):
        raise NotImplementedError("Subclasses should implement this method.")

    def to_std(self, args):
        for key, value in args.items():
            self.args[key] = value
        self.s = args.get("s", self.s)
        self.p = args.get("p", self.p)
        self.o = args.get("o", self.o)
        self.op = args.get("op", "=")
        self.sub_query = args.get("sub_query", self.sub_query)
        self.lf_node_res.sub_question = self.sub_query

    @staticmethod
    def parse_node(input_str):
        equality_list = re.findall(r"([\w.]+[=<>][^=<>]+)(,|，|$)", input_str)
        if len(equality_list) < 3:
            raise RuntimeError(f"parse {input_str} error not found s,p,o")
        spo_params = [e[0] for e in equality_list[:3]]
        get_spo_node = GetSPONode.parse_node_spo(spo_params)
        if len(equality_list) > 3:
            value_params = [e[0] for e in equality_list[3:]]
            GetSPONode.parse_node_value(get_spo_node, value_params)
        return get_spo_node

    @staticmethod
    def parse_node_spo(spo_params):
        s = None
        p = None
        o = None
        for spo_param in spo_params:
            key, param = spo_param.split("=")
            if key == "s":
                s = SPOEntity.parse_logic_form(param)
            elif key == "o":
                o = SPOEntity.parse_logic_form(param)
            elif key == "p":
                p = SPORelation.parse_logic_form(param)
        if s is None:
            raise RuntimeError(f"parse {str(spo_params)} error not found s")
        if p is None:
            raise RuntimeError(f"parse {str(spo_params)} error not found p")
        if o is None:
            raise RuntimeError(f"parse {str(spo_params)} error not found o")
        return GetSPONode("Retriever", {"s": s, "p": p, "o": o})

    @staticmethod
    def parse_node_value(get_spo_node_op, value_params):
        for value_param in value_params:
            # a.value=123,b.brand=345
            value_pair = re.findall(
                r"(?:[,\s]*(\w+)\.(\w+)(=|<|>|!=)([^,，]+))", value_param
            )
            for key, property, op, value in value_pair:
                node = None
                if key.startswith("s"):
                    node = get_spo_node_op.s
                elif key.startswith("p"):
                    node = get_spo_node_op.p
                elif key.startswith("o"):
                    node = get_spo_node_op.o
                else:
                    raise ValueError(f"invalid node value: {value_param}")
                node.value_list.append([str(property), value, op])


def binary_expr_parse(input_str):
    pattern = re.compile(r"(\w+)=((?:(?!\w+=).)*)")
    matches = pattern.finditer(input_str)
    left_expr = None
    right_expr = None
    op = None
    for match in matches:
        key = match.group(1).strip()
        value = match.group(2).strip().rstrip(",")
        value = value.rstrip("，")
        if key == "left_expr":
            if "," in value:
                left_expr_list = list(set([Identifier(v) for v in value.split(",")]))
            elif "，" in value:
                left_expr_list = list(set([Identifier(v) for v in value.split("，")]))
            else:
                left_expr_list = [Identifier(value)]
            if len(left_expr_list) == 1:
                left_expr = left_expr_list[0]
            else:
                left_expr = left_expr_list
        elif key == "right_expr":
            if value != "":
                right_expr = value
        elif key == "op":
            op = value
    if left_expr is None:
        raise RuntimeError(f"parse {input_str} error not found left_expr")

    if op is None:
        raise RuntimeError(f"parse {input_str} error not found op")
    return {"left_expr": left_expr, "right_expr": right_expr, "op": op}


class MathNode(LogicNode):
    def __init__(self, operator, args):
        super().__init__(operator, args)
        self.content = args.get("content", [])
        self.target = args.get("target", [])
        self.alias_name = args.get("alias_name", "")

    def __str__(self):
        return f"math(content={self.content}, target={self.target})"

    @staticmethod
    def parse_node(input_str, output_name):
        content, target = extract_content_target(input_str)
        if content is None and target is None:
            raise RuntimeError(f"parse {input_str} error not found content/target")
        params_dict = {"alias_name": output_name, "content": content, "target": target}
        return MathNode("Math", params_dict)


class DeduceNode(LogicNode):
    def __init__(self, operator, args):
        super().__init__(operator, args)
        self.ops = args.get("op", [])
        self.content = args.get("content", [])
        self.target = args.get("target", [])
        self.alias_name = args.get("alias_name", "")

    def __str__(self):
        return f"deduce(op={','.join(self.ops)}, content={self.content}, target={self.target})"

    @staticmethod
    def parse_node(input_str, output_name):
        equality_list = re.findall(r"([\w.]+=[^=]+)(,|，|$)", input_str)
        if len(equality_list) < 3:
            raise RuntimeError(f"parse {input_str} error not found op/content/target")
        params = [e[0] for e in equality_list[:3]]
        params_dict = {"alias_name": output_name}
        for param in params:
            key, value = param.split("=")
            if key == "op":
                value = re.sub("'\"`", "", value)
                value = (
                    value.strip()
                    .replace("，", ",")
                    .replace(" ", "")
                    .replace(" ", "")
                    .strip("[")
                    .strip("]")
                    .split(",")
                )
            params_dict[key] = value
        return DeduceNode("Deduce", params_dict)


# get(alias_name)
class GetNode(LogicNode):
    def __init__(self, operator, args):
        super(GetNode, self).__init__(operator, args)
        self.alias_name = args.get("alias_name")
        self.alias_name_set: list = args.get("alias_name_set")
        self.s = args.get("s", None)
        self.s_alias_map: dict = args.get("s_alias_map", None)

    def to_dsl(self):
        raise NotImplementedError("Subclasses should implement this method.")

    @staticmethod
    def parse_node(input_str):
        input_str = input_str.strip()
        input_str = input_str.replace("[", "")
        input_str = input_str.replace("]", "")
        input_args = input_str.split(",")
        input_args = [e.strip().strip("`") for e in input_args]
        return GetNode(
            "Output",
            {
                "alias_name": Identifier(input_args[0]),
                "alias_name_set": [Identifier(e) for e in input_args],
            },
        )


# search_s()
class SearchNode(LogicNode):
    def __init__(self, operator, args):
        super().__init__(operator, args)
        self.s = SPOEntity(None, None, args["type"], None, args["alias"], False)
        self.s.value_list = args["conditions"]

    @staticmethod
    def parse_node(input_str):
        pattern = re.compile(r"[,\s]*s=(\w+):([^,\s]+),(.*)")
        matches = pattern.match(input_str)
        args = dict()
        args["alias"] = matches.group(1)
        args["type"] = matches.group(2)
        if len(matches.groups()) > 2:
            search_condition = dict()
            s_condition = matches.group(3)

            condition_pattern = re.compile(r"(?:[,\s]*(\w+)\.(\w+)=([^,，]+))")
            condition_list = condition_pattern.findall(s_condition)
            for condition in condition_list:
                s_property = condition[1]
                s_value = condition[2]
                s_value = SearchNode.check_value_is_reference(s_value)
                search_condition[s_property] = s_value
            args["conditions"] = search_condition

        return SearchNode("search_s", args)

    @staticmethod
    def check_value_is_reference(value_str):
        if "." in value_str:
            return value_str.split(".")
        return value_str


class ParseLogicForm:
    def __init__(self, schema: SchemaUtils, schema_retrieval):
        self.schema = schema
        self.schema_retrieval = schema_retrieval

    def std_parse_kg_node(self, entity: SPOBase, parsed_entity_set):
        alias_name = entity.alias_name
        if alias_name in parsed_entity_set.keys():
            exist_node = parsed_entity_set[alias_name]
            exist_node.value_list.extend(entity.value_list)
            return parsed_entity_set[alias_name]

        zh_types = entity.get_un_std_entity_type_set()
        std_entity_type_set = []
        if isinstance(entity, SPOEntity):
            for entity_type in zh_types:
                type_info = self.get_node_type_info(entity_type)
                if type_info.std_entity_type is None and self.schema is not None:
                    entity.is_attribute = True
                std_entity_type_set.append(type_info)
        elif isinstance(entity, SPORelation):
            s_type_zh = entity.s.get_un_std_entity_first_type_or_std()
            o_type_zh = entity.o.get_un_std_entity_first_type_or_std()
            s_type_en = entity.s.get_entity_first_type_or_un_std()
            o_type_en = entity.o.get_entity_first_type_or_un_std()
            for entity_type in zh_types:
                type_info = TypeInfo()
                type_info.un_std_entity_type = entity_type
                if self.schema is not None:
                    if o_type_zh == "Entity":
                        sp_index = (s_type_zh, entity_type)
                        if sp_index in self.schema.sp_o:
                            o_candis_set = self.schema.sp_o[sp_index]
                            for candis in o_candis_set:
                                spo_zh = f"{s_type_zh}_{entity_type}_{candis}"
                                type_info.std_entity_type = self.schema.get_spo_with_p(
                                    self.schema.spo_zh_en[spo_zh]
                                )
                                break

                    if not type_info.std_entity_type and s_type_zh == "Entity":
                        op_index = (o_type_zh, entity_type)
                        if op_index in self.schema.op_s:
                            s_candis_set = self.schema.op_s[op_index]
                            for candis in s_candis_set:
                                spo_zh = f"{candis}_{entity_type}_{o_type_zh}"
                                type_info.std_entity_type = self.schema.get_spo_with_p(
                                    self.schema.spo_zh_en[spo_zh]
                                )
                                break

                    if (
                        not type_info.std_entity_type
                        and o_type_zh != "Entity"
                        and s_type_zh != "Entity"
                    ):
                        so_index = (s_type_zh, o_type_zh)
                        if so_index not in self.schema.so_p:
                            so_index = (o_type_zh, s_type_zh)
                        candis_set = self.schema.so_p[so_index]
                        for p_candis in candis_set:
                            if p_candis == entity_type:
                                spo_zh = f"{s_type_zh}_{p_candis}_{o_type_zh}"
                                type_info.std_entity_type = self.schema.get_spo_with_p(
                                    self.schema.spo_zh_en[spo_zh]
                                )

                    if not type_info.std_entity_type:
                        # maybe a property
                        s_attr_zh_en = self.schema.attr_zh_en_by_label.get(
                            s_type_en, []
                        )
                        if s_attr_zh_en and entity_type in s_attr_zh_en:
                            type_info.std_entity_type = s_attr_zh_en[entity_type]
                        if not type_info.std_entity_type:
                            o_attr_zh_en = self.schema.attr_zh_en_by_label.get(
                                o_type_en, []
                            )
                            if o_attr_zh_en and entity_type in o_attr_zh_en:
                                type_info.std_entity_type = o_attr_zh_en[entity_type]
                std_entity_type_set.append(type_info)

        entity.type_set = std_entity_type_set
        parsed_entity_set[alias_name] = entity

        return entity

    def std_parse_node(self, entity: SPOEntity, parsed_entity_set):
        alias_name = entity.alias_name
        if alias_name in parsed_entity_set.keys():
            exist_node = parsed_entity_set[alias_name]
            exist_node.value_list.extend(entity.value_list)
            return parsed_entity_set[alias_name]

        zh_types = entity.get_un_std_entity_type_set()
        std_entity_type_set = []
        for entity_type in zh_types:
            type_info = self.get_node_type_info(entity_type)
            if type_info.std_entity_type is None and self.schema is not None:
                entity.is_attribute = True
            std_entity_type_set.append(type_info)
        entity.type_set = std_entity_type_set
        parsed_entity_set[alias_name] = entity
        return entity

    def std_parse_edge(self, edge: SPORelation, parsed_entity_set):
        alias_name = edge.alias_name
        if alias_name in parsed_entity_set.keys():
            return parsed_entity_set[alias_name]
        zh_types = edge.get_un_std_entity_type_set()
        std_edge_type_set = []
        for entity_type in zh_types:
            type_info = self.get_edge_type_info(entity_type)
            if type_info.std_entity_type is None and self.schema is not None:
                edge.is_attribute = True
            std_edge_type_set.append(type_info)
        edge.type_set = std_edge_type_set

        parsed_entity_set[alias_name] = edge
        return edge

    def parse_logic_form(
        self, input_str: str, parsed_entity_set={}, sub_query=None, query=None
    ):
        match = re.match(
            r"(\w+)[\(\（](.*)[\)\）](->)?(.*)?", input_str.strip().replace("\n", " ")
        )
        if not match:
            raise RuntimeError(f"parse logic form error {input_str}")
        if len(match.groups()) == 4:
            operator, args_str, _, output_name = match.groups()
        else:
            operator, args_str = match.groups()
            output_name = None

        operator = operator.lower()
        if operator in ["get", "output"]:
            node: GetNode = GetNode.parse_node(args_str)
            if node.alias_name in parsed_entity_set.keys():
                s = parsed_entity_set[node.alias_name]
                node.s = s
        elif operator in ["get_spo", "retrieval", "retriever"]:
            node: GetSPONode = GetSPONode.parse_node(args_str)
            s_node = self.std_parse_kg_node(node.s, parsed_entity_set)
            o_node = self.std_parse_kg_node(node.o, parsed_entity_set)
            node.p.s = s_node
            node.p.o = o_node
            p_node = self.std_parse_kg_node(node.p, parsed_entity_set)
            node.to_std(
                {
                    "s": s_node,
                    "p": p_node,
                    "o": o_node,
                    "sub_query": sub_query,
                }
            )
        elif operator in ["math"]:
            node: MathNode = MathNode.parse_node(args_str, output_name)
        elif operator in ["deduce"]:
            node: DeduceNode = DeduceNode.parse_node(args_str, output_name)
        elif operator in ["search_s"]:
            node: SearchNode = SearchNode.parse_node(args_str)
            self.std_parse_node(node.s, parsed_entity_set)
        else:
            raise NotImplementedError(f"not impl {input_str}")

        node.to_std({"sub_query": sub_query, "init_query": query})

        return node

    def parse_logic_form_set(
        self, input_str_set: list, sub_querys: list, question: str
    ):
        parsed_cached_map = {}
        parsed_node = []
        for i, input_str in enumerate(input_str_set):
            if sub_querys and i < len(sub_querys):
                sub_query = sub_querys[i]
            else:
                sub_query = None
            if not sub_query:
                raise RuntimeError(f"sub query is empty {sub_query} {input_str}")
            logic_node = self.parse_logic_form(
                input_str, parsed_cached_map, sub_query=sub_query, query=question
            )
            parsed_node.append(logic_node)
        return parsed_node

    def std_node_type_name(self, type_name):
        if self.schema_retrieval is None:
            return type_name
        try:
            search_entity_labels = self.schema_retrieval.retrieval_entity(
                SPOEntity(entity_name=type_name)
            )
            if len(search_entity_labels) > 0:
                return search_entity_labels[0].name
        except Exception as e:
            logger.warning(f"parse node {type_name} error {e}", exc_info=True)
        return type_name

    def get_edge_type_en_by_name(self, type_name):
        if self.schema is None:
            return None
        if type_name in self.schema.edge_en_zh.keys():
            return type_name
        return self.schema.edge_zh_en.get(type_name, None)

    def get_node_type_en_by_name(self, type_name):
        if self.schema is None:
            return type_name
        if type_name in self.schema.node_en_zh.keys():
            return type_name
        return self.schema.node_zh_en.get(type_name, None)

    def get_node_type_zh_by_name(self, type_name):
        if self.schema is None:
            return type_name
        if type_name in self.schema.node_zh_en.keys():
            return type_name
        return self.schema.node_en_zh.get(type_name, None)

    def get_node_type_info(self, type_name):
        zh = self.get_node_type_zh_by_name(type_name)
        en = self.get_node_type_en_by_name(type_name)
        if zh == en:
            en = self.std_node_type_name(type_name)
        type_info = TypeInfo()
        type_info.std_entity_type = en
        type_info.un_std_entity_type = zh
        if type_info.un_std_entity_type is None:
            type_info.un_std_entity_type = type_name
        return type_info

    def get_edge_type_info(self, type_name):
        # Edge is not standardized currently
        type_info = TypeInfo()
        type_info.std_entity_type = self.get_edge_type_en_by_name(type_name)
        type_info.un_std_entity_type = type_name
        return type_info

<<<<<<< HEAD

def extract_steps_and_actions(text):
    # 忽略 Step 和 Action 的大小写，支持各种格式如 step1、STEP2、Action3 等
    pattern = re.compile(
        r"([Ss][Tt][Ee][Pp]\d+):\s*(.*?)(?=\s*([Ss][Tt][Ee][Pp]\d+:\s)|$|([Aa][Cc][Tt][Ii][Oo][Nn]\d+:\s))",
        re.DOTALL,
    )

    for match in pattern.finditer(text):
        step_head = match.group(1)
        step_content = match.group(2).strip()
        # 提取 Step 编号并标准化为 StepX

        # 查找紧跟其后的 Action
        action_pattern = re.compile(
            r"([Aa][Cc][Tt][Ii][Oo][Nn]\d+):\s*(.*?)(?=\s*([Ss][Tt][Ee][Pp]\d+:\s)|$)",
            re.DOTALL,
        )
        action_match = action_pattern.search(text, match.end())
=======
# def extract_steps_and_actions(text):
#     # 忽略 Step 和 Action 的大小写，支持各种格式如 step1、STEP2、Action3 等
#     pattern = re.compile(
#         r'([Ss][Tt][Ee][Pp]\d+):\s*(.*?)(?=\s*([Ss][Tt][Ee][Pp]\d+:\s)|$|([Aa][Cc][Tt][Ii][Oo][Nn]\d+:\s))',
#         re.DOTALL
#     )
#
#     for match in pattern.finditer(text):
#         step_head = match.group(1)
#         step_content = match.group(2).strip()
#         # 提取 Step 编号并标准化为 StepX
#
#         # 查找紧跟其后的 Action
#         action_pattern = re.compile(r'([Aa][Cc][Tt][Ii][Oo][Nn]\d+):\s*(.*?)(?=\s*(?:[Ss][Tt][Ee][Pp]\d+:|$))',
#                                     re.DOTALL)
#         action_match = action_pattern.search(text, match.end())
#
#         if action_match:
#             action_head = action_match.group(1)
#             action_content = action_match.group(2).strip()
#             return step_content, step_head, action_content, action_head
#         else:
#             return step_content, step_head, None, None
#     return None, None, None, None
def extract_steps_and_actions(text):
    # 提取 Step 和紧跟的 Action
    step_pattern = re.compile(
        r'([Ss][Tt][Ee][Pp]\d+):\s*(.*?)(?=\s*[Aa][Cc][Tt][Ii][Oo][Nn]\d+:|\s*[Ss][Tt][Ee][Pp]\d+:|$)',
        re.DOTALL
    )
    action_pattern = re.compile(
        r'([Aa][Cc][Tt][Ii][Oo][Nn]\d+):\s*(.*?)(?=\s*[Ss][Tt][Ee][Pp]\d+:|$)',
        re.DOTALL
    )

    steps = []
    actions = []
>>>>>>> 10a2af3f

    for match in step_pattern.finditer(text):
        step_name = match.group(1)
        step_content = match.group(2).strip()
        steps.append((step_name, step_content))

    for match in action_pattern.finditer(text):
        action_name = match.group(1)
        action_content = match.group(2).strip()
        actions.append((action_name, action_content))

    # 将 Step 和 Action 按位置对应起来
    results = []
    for i in range(len(steps)):
        step_name, step_content = steps[i]
        if i < len(actions):
            action_name, action_content = actions[i]
        else:
            action_name = action_content = None
        return step_content, step_name, action_content, action_name

    return None, None, None, None


def parse_logic_form_with_str(response):
    logger.debug(f"logic form:{response}")
    _output_string = response.replace("：", ":")
    _output_string = _output_string.strip()
    sub_querys = []
    logic_forms = []
    current_sub_query = ""
    for line in _output_string.split("\n"):
        if line.startswith("Step"):
            step_query, _, action, _ = extract_steps_and_actions(line)
            if step_query is not None:
                sub_querys.append(step_query)
                current_sub_query = step_query.strip()
                if current_sub_query == "":
                    raise RuntimeError(f"{line} is not step query")
            if action is not None:
                logic_forms.append(action)
        elif line.startswith("Action"):
            logic_forms_regex = re.search(r"Action\d+:(.*)", line)
            if logic_forms_regex:
                logic_forms.append(logic_forms_regex.group(1))
                if len(logic_forms) - len(sub_querys) == 1:
                    sub_querys.append(current_sub_query)
    if len(sub_querys) != len(logic_forms):
        raise RuntimeError(
            f"sub query not equal logic form num {len(sub_querys)} != {len(logic_forms)}"
        )
    return sub_querys, logic_forms


if __name__ == "__main__":
<<<<<<< HEAD
    d = "Step1:  when 	Christopher Nolan bornAction1: Retriever(s=s1:person[Christopher Nolan] ,p=p1:birthTime,o=o1:birthTime )"
=======
    d = 'Step1:  What continent is Panama in? Action1:Retrieval(s=s1:sovereignState[`Panama`], p=p1:continent, o=o1:geographicRegion) '
    d = 'Step1:  What continent is Panama in? Action1: Retrieval(s=s1:sovereignState[`Panama`], p=p1:continent, o=o1:geographicRegion) '
    # d = 'Step1:  What continent is Panama in? '

>>>>>>> 10a2af3f
    print(extract_steps_and_actions(d))
    parse_logic_form_with_str(d)<|MERGE_RESOLUTION|>--- conflicted
+++ resolved
@@ -556,27 +556,6 @@
         type_info.un_std_entity_type = type_name
         return type_info
 
-<<<<<<< HEAD
-
-def extract_steps_and_actions(text):
-    # 忽略 Step 和 Action 的大小写，支持各种格式如 step1、STEP2、Action3 等
-    pattern = re.compile(
-        r"([Ss][Tt][Ee][Pp]\d+):\s*(.*?)(?=\s*([Ss][Tt][Ee][Pp]\d+:\s)|$|([Aa][Cc][Tt][Ii][Oo][Nn]\d+:\s))",
-        re.DOTALL,
-    )
-
-    for match in pattern.finditer(text):
-        step_head = match.group(1)
-        step_content = match.group(2).strip()
-        # 提取 Step 编号并标准化为 StepX
-
-        # 查找紧跟其后的 Action
-        action_pattern = re.compile(
-            r"([Aa][Cc][Tt][Ii][Oo][Nn]\d+):\s*(.*?)(?=\s*([Ss][Tt][Ee][Pp]\d+:\s)|$)",
-            re.DOTALL,
-        )
-        action_match = action_pattern.search(text, match.end())
-=======
 # def extract_steps_and_actions(text):
 #     # 忽略 Step 和 Action 的大小写，支持各种格式如 step1、STEP2、Action3 等
 #     pattern = re.compile(
@@ -614,7 +593,6 @@
 
     steps = []
     actions = []
->>>>>>> 10a2af3f
 
     for match in step_pattern.finditer(text):
         step_name = match.group(1)
@@ -670,13 +648,9 @@
 
 
 if __name__ == "__main__":
-<<<<<<< HEAD
-    d = "Step1:  when 	Christopher Nolan bornAction1: Retriever(s=s1:person[Christopher Nolan] ,p=p1:birthTime,o=o1:birthTime )"
-=======
     d = 'Step1:  What continent is Panama in? Action1:Retrieval(s=s1:sovereignState[`Panama`], p=p1:continent, o=o1:geographicRegion) '
     d = 'Step1:  What continent is Panama in? Action1: Retrieval(s=s1:sovereignState[`Panama`], p=p1:continent, o=o1:geographicRegion) '
     # d = 'Step1:  What continent is Panama in? '
 
->>>>>>> 10a2af3f
     print(extract_steps_and_actions(d))
     parse_logic_form_with_str(d)